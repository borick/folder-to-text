#!/usr/bin/env python3

# --- folder_to_text.py ---
<<<<<<< HEAD
# Processes a folder, simplifying text files (standard mode), summarizing others,
# compressing repetitive patterns/lines (standard mode), or dumping raw content.
# Includes standard mode, raw dump (all files), and raw source dump (source files only).
# Provides summary reports both to stderr and *within* the output file.
# Includes approximate origin tracking for post-process cleanup.
# Explicitly ignores .env files. Allows including test files/dirs via flag.

# --- Example Usage ---

# 1. Default (Max Reduction - Recommended, Excludes Tests):
#    python folder_to_text.py /path/to/project -o max_compressed_cleaned.txt

# 2. Include Tests (Standard Mode):
#    python folder_to_text.py /path/to/project --include-tests -o standard_with_tests.txt

# 3. Raw Source Dump (Including Tests):
#    python folder_to_text.py /path/to/project --raw-dump-source --include-tests -o raw_source_with_tests.txt

# 4. Raw Dump (Concatenate ALL files verbatim - Ignores --include-tests as it dumps all):
#    python folder_to_text.py /path/to/project --raw-dump -o raw_dump.txt

=======
# Processes a primary input (folder or file), and optionally an additional context folder.
# Simplifies text files, summarizes others, compresses patterns/lines. Includes raw dump.
>>>>>>> 542390e0

import os
import re
import argparse
import sys
import string
from pathlib import Path
from collections import Counter
import logging
import hashlib
import io
<<<<<<< HEAD
from typing import Dict, List, Optional, Tuple, Any, Union, Callable
=======
from typing import Dict, List, Optional, Tuple, Any
>>>>>>> 542390e0

# --- Logging Setup ---
logging.basicConfig(level=logging.WARNING, format='%(levelname)s: %(funcName)s: %(message)s', stream=sys.stderr)
log = logging.getLogger(__name__)

<<<<<<< HEAD

# --- Configuration ---

# Base ignore patterns (generally excluded)
BASE_IGNORE_PATTERNS = {
=======
# --- Configuration (Used by standard mode) ---
IGNORE_PATTERNS = {
>>>>>>> 542390e0
    '.git', '__pycache__', '.svn', '.hg', '.idea', '.vscode', 'node_modules',
    'build', 'dist', 'target', 'venv', '.venv', 'env', 'envs', 'conda', 'anaconda3', 'AppData',
    '.DS_Store', 'Thumbs.db',
<<<<<<< HEAD
    # Common binary/archive/media types
    '*.zip', '*.gz', '*.tar', '*.rar', '*.7z',
    '*.class', '*.jar', '*.exe', '*.dll', '*.so', '*.o', '*.a', '*.lib', '*.pyc', '*.pyo',
    '*.swp',
    '*.png', '*.jpg', '*.jpeg', '*.gif', '*.svg', '*.ico', '*.bmp', '*.tif', '*.tiff',
    '*.pdf', '*.doc', '*.docx', '*.xls', '*.xlsx', '*.ppt', '*.pptx',
    '*.mp3', '*.mp4', '*.avi', '*.mov', '*.wmv', '*.flv', '*.wav', '*.ogg', '*.opus',
    # Lock files
    'package-lock.json', 'yarn.lock', 'poetry.lock', 'composer.lock', 'go.sum', 'Gemfile.lock',
    # Minified files
    '*.min.js', '*.min.css',
    # Sensitive/local config
    '.env',
    # Temporary/backup files
    '*.bak', '*.old', '*.tmp', '*~',
    # Logs
    '*.log',
=======
    '*.bak', '*.old', '*.tmp', '*~', '*.log', '*.swp', '*.zip', '*.gz', '*.tar',
    '*.class', '*.jar', '*.exe', '*.dll', '*.so', '*.o', '*.a', '*.lib',
    '*.pyc', '*.pyo',
    '*.png', '*.jpg', '*.jpeg', '*.gif', '*.svg', '*.ico', '*.pdf', '*.doc', '*.docx',
    '*.xls', '*.xlsx', '*.ppt', '*.pptx', '*.mp3', '*.mp4', '*.avi', '*.wav', '*.ogg', '*.opus',
    'package-lock.json', 'yarn.lock', 'poetry.lock', 'composer.lock', 'go.sum',
    '*.min.js', '*.min.css'
>>>>>>> 542390e0
}

# Test-related patterns (conditionally ignored)
TEST_IGNORE_PATTERNS = {
    'test', 'tests', '__tests__', 'test_data', 'fixtures', # Common directory names
    '*.test.*', 'test_*.py', '*_test.py', '*.spec.*', # Common file patterns (py, js, ts, etc.)
    'Test*.java', '*Test.java', '*Tests.java', # Java patterns
    '*Test.kt', '*Tests.kt', # Kotlin patterns
    '*Tests.cs', # C# pattern
    '*_test.go', # Go pattern
}

# Combine base and test patterns for the initial default full ignore set
DEFAULT_IGNORE_PATTERNS = BASE_IGNORE_PATTERNS.union(TEST_IGNORE_PATTERNS)

# Files considered source code or important text config
CODE_EXTENSIONS = {
    '.py', '.js', '.jsx', '.ts', '.tsx', '.java', '.kt', '.swift',
    '.c', '.cpp', '.h', '.hpp', '.cs', '.go', '.rb', '.php', '.sh',
    '.bash', '.zsh', '.ps1', '.psm1',
    '.css', '.scss', '.less', '.sass',
    '.html', '.htm', '.xml', '.json', '.yaml', '.yml', '.toml',
    '.sql', '.md', '.rst', '.tex',
    '.dockerfile', 'Dockerfile',
    '.r', '.pl', '.pm', '.lua',
    '.gradle', '.tf', '.tfvars', '.hcl',
    '.conf', '.ini', '.cfg', '.properties', '.config', '.settings',
    'Makefile', 'Jenkinsfile', 'Gemfile', 'pom.xml', 'build.gradle', 'settings.gradle',
    '.ipynb', '.env.example',
}
# Specific filenames often containing important config or documentation
INTERESTING_FILENAMES = {
    'README', 'LICENSE', 'CONTRIBUTING', 'CHANGELOG', 'SECURITY', 'AUTHORS', 'COPYING',
    'requirements.txt', 'Pipfile', 'setup.py', 'pyproject.toml',
    'docker-compose.yml', 'docker-compose.yaml', 'compose.yaml', 'compose.yml',
    'package.json', 'tsconfig.json', 'angular.json', 'vue.config.js', 'webpack.config.js',
    'go.mod', 'go.work',
    '.gitignore', '.dockerignore', '.editorconfig', '.gitattributes', '.gitlab-ci.yml', '.travis.yml',
}
BINARY_CHECK_BYTES = 1024
BINARY_NON_PRINTABLE_THRESHOLD = 0.15

# --- Config specific to Standard Mode ---
SIMPLIFICATION_PATTERNS = [
    (re.compile(r'\d{8,}'), '*NUM_LONG*'),
    (re.compile(r'\b[a-fA-F0-9]{12,}\b'), '*HEX_LONG*'),
    (re.compile(r'[a-zA-Z0-9+/=]{30,}'), '*BASE64LIKE_LONG*'),
]
POST_SIMPLIFICATION_PATTERNS = [
    (re.compile(r"""(['"])\b([a-fA-F0-9]{8}-?[a-fA-F0-9]{4}-?[a-fA-F0-9]{4}-?[a-fA-F0-9]{4}-?[a-fA-F0-9]{12})\b\1"""), r'"*UUID*"'),
    (re.compile(r"""(['"])(https?://[^/'"]+)(/[^'"\s]+/?)(\w+\.(?:py|js|html|css|png|jpg|gif|svg|json|xml|yaml|yml))\1"""), r'"\g<2>/*PATH*/\g<4>"'),
    (re.compile(r"""(['"])(https?://[^/'"]+)(/[^'"\s]+)\1"""), r'"\g<2>/*PATH*"'),
<<<<<<< HEAD
    (re.compile(r"""(['"])((?:\\.|[^\\\1])*?)\1"""), lambda m: '...' if len(m.group(2)) > 10 else m.group(0)),
=======
    (re.compile(r"""(['"])((?:\\.|[^\\\1])*?)\1"""),
     lambda m: '...' if len(m.group(2)) > 5 else m.group(0)),
>>>>>>> 542390e0
]
SINGLE_VOICE_ID_FINDER = re.compile(r"""("([a-z]{2,3}-[A-Z][a-zA-Z0-9]{1,3}(?:-(?:[A-Z]{2}|[a-zA-Z0-9]+))?-[A-Z][a-zA-Z0-9]+Neural)",?)""", re.VERBOSE)
BLOCK_COMPRESSION_PATTERNS = {
    "VOICE_ID": re.compile(r"""^\s*"([a-z]{2,3}-[A-Z][a-zA-Z0-9]{1,3}(?:-(?:[A-Z]{2}|[a-zA-Z0-9]+))?-[A-Z][a-zA-Z0-9]+Neural)",?\s*$""", re.VERBOSE),
    "QUOTED_UUID": re.compile(r"""^\s*(['"])[a-fA-F0-9]{8}-?[a-fA-F0-9]{4}-?[a-fA-F0-9]{4}-?[a-fA-F0-9]{4}-?[a-fA-F0-9]{12}\1,?$"""),
}
<<<<<<< HEAD
DEFAULT_MIN_CONSECUTIVE_LINES = 3
=======
DEFAULT_MIN_CONSECUTIVE_LINES = 2

>>>>>>> 542390e0
DEFINITION_SIMPLIFICATION_PATTERNS = [
    (re.compile(r'\b\d{2,}\.\d{1,}|\d{1,}\.\d{2,}\b'), '*FLOAT*'),
    (re.compile(r'\b\d{3,}\b'), '*INT*'),
    (re.compile(r"""(['"])((?:\\.|[^\\\1])*?)\1"""), '...'),
    (re.compile(r'\b[a-fA-F0-9]{10,}\b'), '*HEX*'),
    (re.compile(r'[a-zA-Z0-9+/=]{20,}'), '*BASE64LIKE*'),
]
<<<<<<< HEAD
DEFAULT_LARGE_LITERAL_THRESHOLD = 10
ALL_PLACEHOLDERS = [r'\*...\*', r'\*INT\*', r'\*FLOAT\*', r'\*UUID\*', r'\*NUM_LONG\*', r'\*HEX_LONG\*', r'\*BASE64LIKE_LONG\*', r'\*HEX\*', r'\*BASE64LIKE\*', r'\/\*PATH\*\/?']
PLACEHOLDER_CLEANUP_PATTERN = re.compile(r"""^\s*(?:(?:{placeholder_group})|[,\[\]{{}}]|\s)+\s*$""".format(placeholder_group='|'.join(ALL_PLACEHOLDERS)), re.VERBOSE)
FILE_HEADER_RE = re.compile(r"^--- File: (.*) ---$")
=======

DEFAULT_LARGE_LITERAL_THRESHOLD = 5

ALL_PLACEHOLDERS = [
    r'\*...\*', r'\*INT\*', r'\*FLOAT\*', r'\*UUID\*',
    r'\*NUM_LONG\*', r'\*HEX_LONG\*', r'\*BASE64LIKE_LONG\*',
    r'\*HEX\*', r'\*BASE64LIKE\*',
    r'\/\*PATH\*\/?'
]
PLACEHOLDER_CLEANUP_PATTERN = re.compile(
    r"""^                 # Start of line
       \s*                # Optional leading whitespace
       (?:                # Non-capturing group for the allowed elements
          (?:{placeholder_group})  # Any of the defined placeholders
          |                 # OR
          [,\[\]{{}}]        # Commas or brackets/braces
          |                 # OR
          \s                # Whitespace itself
       )+                 # One or more of these allowed elements
       \s*                # Optional trailing whitespace
       $                  # End of line
    """.format(placeholder_group='|'.join(ALL_PLACEHOLDERS)),
    re.VERBOSE
)
>>>>>>> 542390e0

# --- Globals ---
seen_content_hashes = set()

# --- Helper Functions ---
def is_likely_binary(filepath: Path) -> bool:
    try:
        with open(filepath, 'rb') as f: chunk = f.read(BINARY_CHECK_BYTES)
        if not chunk: return False
        if b'\0' in chunk: return True
        printable_bytes = set(bytes(string.printable, 'ascii'))
        non_printable_count = sum(1 for byte in chunk if byte not in printable_bytes)
        chunk_len = len(chunk); non_printable_ratio = (non_printable_count / chunk_len) if chunk_len > 0 else 0
        return non_printable_ratio > BINARY_NON_PRINTABLE_THRESHOLD
    except Exception as e: log.warning(f"Binary check error for {filepath}: {e}"); return False

def get_file_id_from_path_str(path_str: str) -> str:
    try: p = Path(path_str); suffix = p.suffix.lower(); name = p.name.lower(); return suffix if suffix else name
    except Exception: log.warning(f"Could not parse file ID from path: {path_str}"); return "<unknown>"

def summarize_other_files(filenames: list[str], code_extensions: set, interesting_filenames: set) -> str:
    if not filenames: return ""
    ext_counts = Counter(); explicit_files = set(); interesting_lower = {fn.lower() for fn in interesting_filenames}; code_ext_lower = {ext.lower() for ext in code_extensions}
    for fname in filenames:
        base, ext = os.path.splitext(fname); fname_lower = fname.lower(); ext_lower = ext.lower()
<<<<<<< HEAD
        is_interesting = (fname_lower in interesting_lower or base.lower() in interesting_lower or fname in code_extensions or base in code_extensions)
=======
        is_interesting = (fname_lower in interesting_lower or
                          base.lower() in interesting_lower or
                          fname in code_extensions or
                          base in code_extensions)
>>>>>>> 542390e0
        if is_interesting: explicit_files.add(fname)
        elif ext_lower and ext_lower not in code_ext_lower: ext_counts[ext_lower] += 1
        elif not ext and base and fname_lower not in interesting_lower and base.lower() not in interesting_lower: ext_counts['<no_ext>'] += 1
    summary_parts = []; summary_parts.extend(sorted(list(explicit_files)))
    sorted_ext_counts = sorted([item for item in ext_counts.items() if item[0] not in code_ext_lower], key=lambda x: x[0])
    for ext, count in sorted_ext_counts: summary_parts.append(f"{count}x {ext}" if count > 1 else f"1x {ext}")
    if not summary_parts: return f"{len(filenames)} other file(s)"
    return ", ".join(summary_parts)

<<<<<<< HEAD
def generate_output_file_summary(report_data: Dict[str, Counter], mode: str) -> str:
    """ Generates a formatted string block summarizing included file types for the output file header. """
    summary_lines = []; total_files = 0; included_types = {}
    if mode == "Standard":
        summary_lines.append("# --- Included File Types Summary (Standard Mode) ---")
        for file_id, stats in report_data.items():
            count = stats.get('contributed', 0)
            if count > 0: included_types[file_id] = count; total_files += count
    elif mode in ["Raw Source Dump", "Raw Dump (All Files)"]:
        header_text = "Source File" if mode == "Raw Source Dump" else "File"
        summary_lines.append(f"# --- Included {header_text} Types Summary ({mode}) ---")
        for file_id, stats in report_data.items():
            count = stats.get('dumped', 0)
            if count > 0: included_types[file_id] = count; total_files += count
    else: return ""
    if not included_types: summary_lines.append("#   (No files included in output)")
    else:
        sorted_types = sorted(included_types.items()); max_len = max((len(fid) for fid in included_types.keys()), default=10)
        for file_id, count in sorted_types:
            display_id = file_id if file_id else '<no_ext>'
            summary_lines.append(f"#   - {display_id:<{max_len}} : {count:>4}")
        summary_lines.append(f"# Total Files Included: {total_files}")
    summary_lines.append("# --- End Summary ---")
    return "\n".join(summary_lines) + "\n\n"

# <<< Helper Function for finding file context (used by minification & cleanup reports) >>>
def create_file_context_finder(lines_list: List[str]) -> Callable[[int], str]:
    """Creates a closure to find the preceding file context for a given line index."""
    file_context_cache: Dict[int, str] = {}
    lines_ref = lines_list # Keep a reference to the list

    def find_file_context(target_index: int) -> str:
        if target_index < 0 or target_index >= len(lines_ref):
             log.warning(f"Index {target_index+1} out of bounds for context finding.")
             return "<index_error>"
        cached_id = file_context_cache.get(target_index)
        if cached_id: return cached_id
        # Search backwards from the target index
        for k in range(target_index, -1, -1):
            if k >= len(lines_ref): continue # Should not happen, but safety check
            line_to_check = lines_ref[k]
            match = FILE_HEADER_RE.match(line_to_check)
            if match:
                filepath_str = match.group(1).strip()
                file_id = get_file_id_from_path_str(filepath_str)
                # Cache for the target index and potentially intermediate indices
                file_context_cache[target_index] = file_id
                return file_id
            # Optimization: If we hit another cached entry while searching backwards, use it
            # (Avoids redundant searches for lines within the same file block)
            cached_id_backward = file_context_cache.get(k)
            if cached_id_backward:
                 file_context_cache[target_index] = cached_id_backward
                 return cached_id_backward

        log.warning(f"Could not find file header preceding line index {target_index+1}")
        file_context_cache[target_index] = "<unknown_context>" # Cache unknown result
        return "<unknown_context>"

    return find_file_context


=======
>>>>>>> 542390e0
# --- Core Processing Functions ---

def simplify_source_code(
    content: str, strip_logging: bool, large_literal_threshold: int, disable_literal_compression: bool
) -> str:
<<<<<<< HEAD
    """ Simplifies source code for Standard Mode. """
    if not content.strip(): return ""
    content = re.sub(r'/\*.*?\*/', '', content, flags=re.DOTALL); content = re.sub(r'<!--.*?-->', '', content, flags=re.DOTALL)
    content = re.sub(r'"""(?:.|\n)*?"""', '', content, flags=re.MULTILINE); content = re.sub(r"'''(?:.|\n)*?'''", '', content, flags=re.MULTILINE)
    lines = content.splitlines(); simplified_lines = []
    in_literal_block = False; literal_block_start_index = -1; literal_line_count = 0
    literal_line_pattern = re.compile(r"""^\s*(?:(?:r|u|f|b)?(['"])(?:(?=(\\?))\2.)*?\1|\d+(?:\.\d*)?(?:[eE][+-]?\d+)?|True|False|None|\*...\*|\*INT\*|\*FLOAT\*|\*NUM_LONG\*|\*HEX_LONG\*|\*BASE64LIKE_LONG\*)\s*,?\s*$""", re.VERBOSE)
=======
    if not content.strip(): return ""
    content = re.sub(r'/\*.*?\*/', '', content, flags=re.DOTALL)
    content = re.sub(r'<!--.*?-->', '', content, flags=re.DOTALL)
    content = re.sub(r'"""(?:.|\n)*?"""', '', content, flags=re.MULTILINE)
    content = re.sub(r"'''(?:.|\n)*?'''", '', content, flags=re.MULTILINE)

    lines = content.splitlines()
    simplified_lines = []
    in_literal_block = False
    literal_block_start_index = -1
    literal_line_count = 0
    literal_line_pattern = re.compile(r"""^\s*(?:(?:r|u|f|b)?(['"])(?:(?=(\\?))\2.)*?\1|\d+(?:\.\d*)?(?:[eE][+-]?\d+)?|True|False|None|\*NUM_LONG\*|\*HEX_LONG\*|\*BASE64LIKE_LONG\*|\*UUID\*|\*INT\*|\*FLOAT\*|\*...\*)\s*[,\]\}]?\s*$""", re.VERBOSE)
>>>>>>> 542390e0
    list_dict_start_pattern = re.compile(r'[:=]\s*(\[|\{)\s*$')
    for i, line in enumerate(lines):
        original_line = line
<<<<<<< HEAD
        line = re.sub(r'(?<![:/])#.*$', '', line); line = re.sub(r'\s+//.*$', '', line)
        line = re.sub(r'^\s*//.*$', '', line); line = re.sub(r'\s+--.*$', '', line); line = re.sub(r'^\s*--.*$', '', line)
        stripped_line = line.strip()
        if strip_logging and stripped_line:
            if re.match(r'^(?:log|logger|logging|console|print|fmt\.Print|System\.out\.print|TRACE|DEBUG|INFO|WARN|ERROR|FATAL)\b', stripped_line, re.IGNORECASE):
                 if '(' in stripped_line and ')' in stripped_line: continue
        is_potential_start = list_dict_start_pattern.search(line) is not None
        is_end = stripped_line.startswith(']') or stripped_line.startswith('}')
        current_line_index = len(simplified_lines)
        if is_potential_start and not in_literal_block:
            in_literal_block = True; literal_block_start_index = current_line_index; literal_line_count = 0; simplified_lines.append(original_line)
        elif in_literal_block:
            is_simple_literal_line = literal_line_pattern.match(stripped_line) is not None
            if is_simple_literal_line: literal_line_count += 1; simplified_lines.append(original_line)
            elif is_end:
                simplified_lines.append(original_line)
                if not disable_literal_compression and literal_line_count >= large_literal_threshold and literal_block_start_index >= 0:
                    start_slice_idx = literal_block_start_index + 1; end_slice_idx = start_slice_idx + literal_line_count
                    if start_slice_idx < end_slice_idx <= len(simplified_lines)-1:
                         try: indent_line = simplified_lines[start_slice_idx] if start_slice_idx < len(simplified_lines) else simplified_lines[literal_block_start_index]; indent_level = indent_line.find(indent_line.lstrip()) if indent_line.strip() else 2
                         except IndexError: indent_level = 2
                         indent = " " * (indent_level); placeholder_line = f"{indent}# --- Large literal collection compressed ({literal_line_count} lines) ---"
                         del simplified_lines[start_slice_idx:end_slice_idx]; simplified_lines.insert(start_slice_idx, placeholder_line); log.debug(f"Compressed literal block, {literal_line_count} lines.")
                    else: log.warning(f"Compression slice error: start={start_slice_idx}, end={end_slice_idx}, len={len(simplified_lines)}. Skipping.")
                in_literal_block = False; literal_block_start_index = -1; literal_line_count = 0
            else:
                log.debug(f"Complex line ended potential literal block compression."); simplified_lines.append(original_line)
                in_literal_block = False; literal_block_start_index = -1; literal_line_count = 0
        elif stripped_line: simplified_lines.append(line)
        elif simplified_lines and simplified_lines[-1].strip(): simplified_lines.append("")
    processed_content = "\n".join(simplified_lines).strip()
    if processed_content: processed_content += "\n"
    for pattern, replacement in SIMPLIFICATION_PATTERNS: processed_content = pattern.sub(replacement, processed_content)
    processed_content = re.sub(r'\n{3,}', '\n\n', processed_content)
    return processed_content

def process_folder(
    target_folder: str, buffer: io.StringIO, ignore_set: set, code_extensions_set: set, interesting_filenames_set: set,
    skip_empty: bool, strip_logging: bool, skip_duplicates: bool, large_literal_threshold: int, compress_patterns_enabled: bool,
    report_data: Dict[str, Counter]
):
    """ Processes the folder using simplification, filtering, etc. (Standard Mode). """
    global seen_content_hashes; target_path = Path(target_folder).resolve()
    def write_to_buffer(text): buffer.write(text + "\n")
    log.debug(f"Starting folder walk: {target_path} (Standard Mode)"); log.debug(f"Skips: empty={skip_empty}, duplicates={skip_duplicates}")
    for dirpath, dirnames, filenames in os.walk(target_path, topdown=True, onerror=lambda e: log.warning(f"Cannot access {e.filename} - {e}")):
        current_path = Path(dirpath)
        try: current_rel_path = current_path.relative_to(target_path)
        except ValueError: log.warning(f"Cannot get relative path for {current_path}. Skipping."); dirnames[:] = []; continue
        original_dir_count = len(dirnames)
        dirnames[:] = [d for d in dirnames if d not in ignore_set and not d.startswith('.') and not any(Path(d).match(p) for p in ignore_set if '*' in p or '?' in p)]
        if len(dirnames) < original_dir_count: log.debug(f"Filtered {original_dir_count - len(dirnames)} subdirectories in {current_rel_path}")
        log.debug(f"Processing directory: {current_rel_path} (Files: {len(filenames)}, Subdirs: {len(dirnames)})")
        filenames.sort(); dirnames.sort()
        source_files_to_process = []; other_text_filenames = []
        for filename in filenames:
            if filename in ignore_set or any(Path(filename).match(p) for p in ignore_set if '*' in p or '?' in p): continue
            if filename.startswith('.') and filename.lower() not in interesting_filenames_set and filename not in code_extensions_set: continue
            file_path = current_path / filename
            if not file_path.is_file(): continue
            if is_likely_binary(file_path): log.debug(f"Skipping binary file: {file_path.relative_to(target_path)}"); continue
            base, ext = os.path.splitext(filename); ext_lower = ext.lower(); fname_lower = filename.lower()
            is_source = (ext_lower in code_extensions_set or filename in code_extensions_set or fname_lower in code_extensions_set)
            relative_file_path = file_path.relative_to(target_path)
            if is_source: source_files_to_process.append((relative_file_path, file_path, ext_lower))
=======
        line = re.sub(r'(?<![:/])#.*$', '', line)
        line = re.sub(r'\s+//.*$', '', line)
        line = re.sub(r'^\s*//.*$', '', line)
        line = re.sub(r'\s+--.*$', '', line)
        line = re.sub(r'^\s*--.*$', '', line)
        stripped_line = line.strip()

        if strip_logging and stripped_line:
            if re.match(r'^(?:log(?:ger|ging)?|console|print(?:ln|f|Error)?|fmt\.Print|System\.(?:out|err)\.print|TRACE|DEBUG|INFO|WARN(?:ING)?|ERROR|FATAL|EXCEPTION|CRITICAL)\b', stripped_line, re.IGNORECASE):
                 if '(' in stripped_line and stripped_line.endswith(')'):
                    if stripped_line.count('(') == 1 and stripped_line.count(')') == 1:
                        if not re.search(r'\)\s*\+\s*\(', stripped_line):
                             log.debug(f"Stripping logging line: {original_line.strip()}")
                             continue
        
        is_potential_start = list_dict_start_pattern.search(line) is not None
        is_end_char = stripped_line.endswith(']') or stripped_line.endswith('}') or \
                      stripped_line.endswith('],') or stripped_line.endswith('},')
        
        current_line_index = len(simplified_lines) 

        if is_potential_start and not in_literal_block:
            in_literal_block = True
            literal_block_start_index = current_line_index
            literal_line_count = 0
            simplified_lines.append(original_line)
        elif in_literal_block:
            is_simple_literal_line = literal_line_pattern.match(stripped_line) is not None
            
            if is_simple_literal_line:
                literal_line_count += 1
                simplified_lines.append(original_line)
            elif is_end_char:
                simplified_lines.append(original_line)
                if not disable_literal_compression and literal_line_count >= large_literal_threshold and literal_block_start_index >= 0:
                    start_slice_idx = literal_block_start_index + 1 
                    end_slice_idx = start_slice_idx + literal_line_count
                    
                    if start_slice_idx < end_slice_idx and end_slice_idx < len(simplified_lines):
                         try:
                            indent_line_candidate = simplified_lines[start_slice_idx]
                            indent_level = indent_line_candidate.find(indent_line_candidate.lstrip()) if indent_line_candidate.strip() else \
                                           (simplified_lines[literal_block_start_index].find(simplified_lines[literal_block_start_index].lstrip()) + 2)
                         except IndexError:
                            indent_level = 2

                         indent = " " * (indent_level if indent_level >=0 else 2)
                         placeholder_line = f"{indent}# --- Large literal collection compressed ({literal_line_count} lines) ---"
                         
                         del simplified_lines[start_slice_idx:end_slice_idx]
                         simplified_lines.insert(start_slice_idx, placeholder_line)
                         log.debug(f"Compressed literal block, {literal_line_count} lines. Start index: {literal_block_start_index}, placeholder at {start_slice_idx}")
                    else:
                         log.warning(f"Compression slice error: start_block={literal_block_start_index}, start_slice={start_slice_idx}, end_slice={end_slice_idx}, len_simp={len(simplified_lines)}, lit_lines={literal_line_count}. Skipping.")
                
                in_literal_block = False
                literal_block_start_index = -1
                literal_line_count = 0
            else:
                log.debug(f"Complex line ended literal block: {stripped_line[:80]}")
                simplified_lines.append(original_line)
                in_literal_block = False
                literal_block_start_index = -1
                literal_line_count = 0
        elif stripped_line: 
            simplified_lines.append(line)
        elif simplified_lines and simplified_lines[-1].strip():
            simplified_lines.append("")

    processed_content = "\n".join(simplified_lines).strip()
    if processed_content: processed_content += "\n" 

    for pattern, replacement in SIMPLIFICATION_PATTERNS:
        processed_content = pattern.sub(replacement, processed_content)

    processed_content = re.sub(r'\n{3,}', '\n\n', processed_content)
    return processed_content

def process_single_file_content(
    target_file_path: Path,
    buffer: io.StringIO,
    strip_logging: bool,
    large_literal_threshold: int,
    disable_literal_compression_in_simplify: bool,
    is_additional_context: bool = False 
):
    def write_to_buffer(text): buffer.write(text + "\n")
    log_prefix = "Additional Context: " if is_additional_context else ""
    log.debug(f"{log_prefix}Processing single file: {target_file_path} (Standard Mode)")
    try:
        display_path_str = str(target_file_path.relative_to(Path.cwd())) if target_file_path.is_absolute() else str(target_file_path)
    except ValueError: display_path_str = str(target_file_path)
    file_info_prefix = f"--- File: {display_path_str}"
    if is_additional_context: file_info_prefix = f"--- File (from additional context): {display_path_str}"

    if is_likely_binary(target_file_path):
        log.warning(f"{log_prefix}Skipping likely binary: {target_file_path}")
        write_to_buffer(file_info_prefix + " --- SKIPPED (BINARY) ---"); write_to_buffer("")
        return
    try:
        log.debug(f"{log_prefix}Reading and simplifying source file: {target_file_path}")
        with open(target_file_path, 'r', encoding='utf-8', errors='ignore') as f: content = f.read()
        simplified_content = simplify_source_code(content, strip_logging, large_literal_threshold, disable_literal_compression_in_simplify)
        is_empty_after_simplification = not simplified_content.strip()
        write_to_buffer(file_info_prefix + " ---")
        if is_empty_after_simplification: write_to_buffer("# (File is empty or contained only comments/whitespace/logging after simplification)")
        else: write_to_buffer(simplified_content.strip())
        write_to_buffer(f"--- End File: {display_path_str} ---"); write_to_buffer("") 
    except OSError as e:
        log.error(f"{log_prefix}Error reading file {target_file_path}: {e}")
        write_to_buffer(file_info_prefix + " Error Reading ---"); write_to_buffer(f"### Error reading file: {type(e).__name__}: {e} ###"); write_to_buffer(f"--- End File: {display_path_str} ---"); write_to_buffer("")
    except Exception as e:
        log.error(f"{log_prefix}Error processing file {target_file_path}: {e}", exc_info=(log.getEffectiveLevel() <= logging.DEBUG))
        write_to_buffer(file_info_prefix + " Error Processing ---"); write_to_buffer(f"### Error processing file: {type(e).__name__}: {e} ###"); write_to_buffer(f"--- End File: {display_path_str} ---"); write_to_buffer("")

def process_folder_contents(
    folder_to_scan: Path, buffer: io.StringIO, ignore_set: set, code_extensions_set: set,
    interesting_filenames_set: set, skip_empty: bool, strip_logging: bool, skip_duplicates: bool, 
    large_literal_threshold: int, disable_literal_compression_in_simplify: bool, is_additional_context: bool = False
):
    global seen_content_hashes 
    def write_to_buffer(text): buffer.write(text + "\n")
    log_prefix = "Additional Context Folder: " if is_additional_context else "Primary Folder: "
    log.debug(f"Starting folder walk for: {log_prefix}{folder_to_scan} (Standard Mode)")
    if not is_additional_context: log.debug(f"Primary folder scan - Effective skip_empty: {skip_empty}, skip_duplicates: {skip_duplicates}")

    for dirpath_str, dirnames, filenames in os.walk(folder_to_scan, topdown=True, onerror=lambda e: log.warning(f"Cannot access {e.filename} - {e}")):
        current_path = Path(dirpath_str)
        try: current_rel_path_in_scan = current_path.relative_to(folder_to_scan)
        except ValueError: log.warning(f"Could not determine relative path for {current_path} against base {folder_to_scan}. Skipping."); dirnames[:] = []; continue
        log.debug(f"{log_prefix}Processing directory: {current_rel_path_in_scan}")
        dirnames[:] = [d for d in dirnames if d not in ignore_set and not d.startswith('.') and not any(Path(d).match(p) for p in ignore_set if '*' in p or '?' in p)]
        filenames.sort(); dirnames.sort()
        source_files_to_process, other_text_filenames = [], []
        for filename in filenames:
            if filename in ignore_set or any(Path(filename).match(p) for p in ignore_set if '*' in p or '?' in p): log.debug(f"{log_prefix}Ignoring file by pattern: {current_rel_path_in_scan / filename}"); continue
            if filename.startswith('.') and filename.lower() not in interesting_filenames_set and filename not in code_extensions_set: log.debug(f"{log_prefix}Ignoring hidden file: {current_rel_path_in_scan / filename}"); continue
            file_path_abs = current_path / filename 
            if not file_path_abs.is_file(): continue
            if is_likely_binary(file_path_abs): log.debug(f"{log_prefix}Skipping likely binary file: {file_path_abs}"); continue
            base, ext = os.path.splitext(filename); ext_lower, fname_lower = ext.lower(), filename.lower()
            is_source = (ext_lower in code_extensions_set or filename in code_extensions_set or fname_lower in code_extensions_set)
            relative_file_path_in_scan = file_path_abs.relative_to(folder_to_scan)
            if is_source: source_files_to_process.append((relative_file_path_in_scan, file_path_abs))
>>>>>>> 542390e0
            else: other_text_filenames.append(filename)
        if source_files_to_process:
            dir_header_display_path = str(current_rel_path_in_scan) if str(current_rel_path_in_scan) != '.' else folder_to_scan.name
            dir_header = f"\n{'=' * 10} Directory ({log_prefix.strip(': ')}): {dir_header_display_path} {'=' * 10}\n"
            if dir_header: write_to_buffer(dir_header)
<<<<<<< HEAD
            for rel_path, full_path, file_ext in source_files_to_process:
                file_info_prefix = f"--- File: {rel_path}"; file_id_for_report = get_file_id_from_path_str(rel_path.name)
                if file_id_for_report not in report_data: report_data[file_id_for_report] = Counter()
                report_data[file_id_for_report]['processed'] += 1
                try:
                    log.debug(f"Processing source file: {rel_path}")
                    with open(full_path, 'r', encoding='utf-8', errors='ignore') as f: content = f.read()
                    hash_before = hashlib.sha256(content.encode('utf-8')).hexdigest()
                    simplified_content = simplify_source_code(content, strip_logging, large_literal_threshold, compress_patterns_enabled)
                    hash_after = hashlib.sha256(simplified_content.encode('utf-8')).hexdigest()
                    is_simplified = hash_before != hash_after; is_empty_after_simplification = not simplified_content.strip()
                    content_hash = hash_after; is_duplicate = False
                    if is_simplified and not is_empty_after_simplification: report_data[file_id_for_report]['simplified'] += 1
                    if skip_empty and is_empty_after_simplification: log.info(f"Skipping empty file: {rel_path}"); report_data[file_id_for_report]['skipped_empty'] += 1; continue
                    if skip_duplicates and not is_empty_after_simplification:
                        if content_hash in seen_content_hashes: is_duplicate = True; log.info(f"Skipping duplicate file: {rel_path}"); report_data[file_id_for_report]['skipped_duplicate'] += 1; continue
                        else: seen_content_hashes.add(content_hash); log.debug(f"Adding new hash: {content_hash[:8]}... for {rel_path}")
                    report_data[file_id_for_report]['contributed'] += 1
                    write_to_buffer(file_info_prefix + " ---")
                    if is_empty_after_simplification: write_to_buffer("# (File empty after simplification)")
                    else: write_to_buffer(simplified_content.strip())
                    write_to_buffer(f"--- End File: {rel_path} ---"); write_to_buffer("")
                except OSError as e: log.error(f"Read error: {rel_path}: {e}"); report_data[file_id_for_report]['read_error'] += 1; write_to_buffer(f"{file_info_prefix} Error Reading ---\n### Error: {e} ###\n--- End File: {rel_path} ---\n")
                except Exception as e: log.error(f"Processing error: {rel_path}: {e}", exc_info=True); report_data[file_id_for_report]['processing_error'] += 1; write_to_buffer(f"{file_info_prefix} Error Processing ---\n### Error: {e} ###\n--- End File: {rel_path} ---\n")
        if other_text_filenames:
            summary = summarize_other_files(other_text_filenames, code_extensions_set, interesting_filenames_set)
            if summary:
                indent_level = len(current_rel_path.parts); indent = "  " * indent_level if indent_level > 0 else ""
                summary_line = f"{indent}# Other files in '{current_rel_path}': {summary}"
                log.debug(f"Adding summary: {summary_line}"); buffer.seek(0, io.SEEK_END); current_pos = buffer.tell()
                if current_pos > 0:
                    buffer.seek(max(0, current_pos - 200)); last_part = buffer.read()
                    if not last_part.strip().endswith(f"Directory: {current_rel_path} {'=' * 10}") and not last_part.endswith("\n\n"): write_to_buffer("")
                write_to_buffer(summary_line); write_to_buffer("")

def process_folder_raw(target_folder: str, buffer: io.StringIO, report_data: Dict[str, Counter]) -> int:
    """ Walks and dumps all files verbatim. Populates report_data. Returns file count. """
    target_path = Path(target_folder).resolve(); log.debug(f"Starting RAW folder walk: {target_path}")
    file_count = 0; walk_results = sorted(list(os.walk(target_path, topdown=True, onerror=lambda e: log.warning(f"Access error {e.filename}: {e}"))), key=lambda x: x[0])
    for dirpath, dirnames, filenames in walk_results:
        dirnames.sort(); filenames.sort(); current_path = Path(dirpath)
        try: current_rel_path = current_path.relative_to(target_path)
        except ValueError: log.warning(f"Relative path error for {current_path}. Skipping."); continue
        log.debug(f"Processing directory (RAW): {current_rel_path} (Files: {len(filenames)})")
        for filename in filenames:
            file_path = current_path / filename; relative_file_path = file_path.relative_to(target_path)
            if not file_path.is_file(): continue
            file_count += 1; file_id = get_file_id_from_path_str(filename)
            if file_id not in report_data: report_data[file_id] = Counter()
            report_data[file_id]['dumped'] += 1
            buffer.write(f"\n{'=' * 20} START FILE: {relative_file_path} {'=' * 20}\n")
            log.info(f"Dumping file ({file_count}): {relative_file_path}")
            try:
                with open(file_path, 'r', encoding='utf-8', errors='ignore') as f: content = f.read()
                if not content.endswith('\n'): content += '\n'; buffer.write(content)
            except OSError as e: log.error(f"Read error: {relative_file_path}: {e}"); report_data[file_id]['read_error'] += 1; buffer.write(f"### Error reading file: {e} ###\n")
            except Exception as e: log.error(f"Processing error: {relative_file_path}: {e}", exc_info=True); report_data[file_id]['processing_error'] += 1; buffer.write(f"### Error processing file: {e} ###\n")
            buffer.write(f"{'=' * 20} END FILE: {relative_file_path} {'=' * 20}\n")
    log.info(f"Finished raw dump. Processed {file_count} files.")
    return file_count

def process_folder_raw_source(
    target_folder: str, buffer: io.StringIO, ignore_set: set, code_extensions_set: set, interesting_filenames_set: set,
    report_data: Dict[str, Counter]
) -> int:
    """ Walks, filters for source files, dumps verbatim. Populates report_data. Returns file count. """
    target_path = Path(target_folder).resolve(); log.debug(f"Starting RAW SOURCE folder walk: {target_path}")
    source_file_count = 0; walk_results = sorted(list(os.walk(target_path, topdown=True, onerror=lambda e: log.warning(f"Access error {e.filename}: {e}"))), key=lambda x: x[0])
    for dirpath, dirnames, filenames in walk_results:
        current_path = Path(dirpath)
        try: current_rel_path = current_path.relative_to(target_path)
        except ValueError: log.warning(f"Relative path error for {current_path}. Skipping."); dirnames[:]= []; continue
        original_dir_count = len(dirnames)
        dirnames[:] = [d for d in dirnames if d not in ignore_set and not d.startswith('.') and not any(Path(d).match(p) for p in ignore_set if '*' in p or '?' in p)]
        if len(dirnames) < original_dir_count: log.debug(f"Filtered {original_dir_count - len(dirnames)} subdirectories in {current_rel_path}")
        log.debug(f"Processing directory (RAW SOURCE): {current_rel_path} (Files: {len(filenames)}, Subdirs: {len(dirnames)})")
        filenames.sort(); dirnames.sort()
        for filename in filenames:
            if filename in ignore_set or any(Path(filename).match(p) for p in ignore_set if '*' in p or '?' in p): continue
            if filename.startswith('.') and filename.lower() not in interesting_filenames_set and filename not in code_extensions_set: continue
            file_path = current_path / filename
            if not file_path.is_file(): continue
            if is_likely_binary(file_path): log.debug(f"Skipping binary file: {file_path.relative_to(target_path)}"); continue
            base, ext = os.path.splitext(filename); ext_lower = ext.lower(); fname_lower = filename.lower()
            is_source = (ext_lower in code_extensions_set or filename in code_extensions_set or fname_lower in code_extensions_set)
            if is_source:
                relative_file_path = file_path.relative_to(target_path); source_file_count += 1
                file_id = get_file_id_from_path_str(filename)
                if file_id not in report_data: report_data[file_id] = Counter()
                report_data[file_id]['dumped'] += 1
                buffer.write(f"\n{'=' * 20} START FILE: {relative_file_path} {'=' * 20}\n")
                log.info(f"Dumping source file ({source_file_count}): {relative_file_path}")
                try:
                    with open(file_path, 'r', encoding='utf-8', errors='ignore') as f: content = f.read()
                    if not content.endswith('\n'): content += '\n'; buffer.write(content)
                except OSError as e: log.error(f"Read error: {relative_file_path}: {e}"); report_data[file_id]['read_error'] += 1; buffer.write(f"### Error reading file: {e} ###\n")
                except Exception as e: log.error(f"Processing error: {relative_file_path}: {e}", exc_info=True); report_data[file_id]['processing_error'] += 1; buffer.write(f"### Error processing file: {e} ###\n")
                buffer.write(f"{'=' * 20} END FILE: {relative_file_path} {'=' * 20}\n")
            else: log.debug(f"Skipping non-source file: {current_rel_path / filename}")
    log.info(f"Finished raw source dump. Dumped {source_file_count} source files.")
    return source_file_count

# --- Post-Processing Functions (Used by standard mode) ---

def apply_post_simplification_patterns(content: str, patterns: list[tuple[re.Pattern, Any]]) -> tuple[str, int]:
    """ Applies post-simplification regex patterns. (Standard Mode) """
    total_replacements = 0; lines = content.splitlines(keepends=True); output_lines = []
    log.debug(f"Applying {len(patterns)} post-simplification patterns..."); pattern_counts = Counter()
=======
            for rel_path_in_scan, full_path_abs in source_files_to_process:
                display_path_for_marker = f"{folder_to_scan.name}/{rel_path_in_scan}" if is_additional_context and str(folder_to_scan.name) != "." else str(rel_path_in_scan)
                file_info_prefix = f"--- File: {display_path_for_marker}"
                try:
                    log.debug(f"{log_prefix}Processing source file: {full_path_abs}")
                    with open(full_path_abs, 'r', encoding='utf-8', errors='ignore') as f: content = f.read()
                    simplified_content = simplify_source_code(content, strip_logging, large_literal_threshold, disable_literal_compression_in_simplify)
                    is_empty_after_simplification = not simplified_content.strip()
                    if skip_empty and is_empty_after_simplification: log.info(f"{log_prefix}Skipping empty file (after simplification): {full_path_abs}"); continue 
                    if skip_duplicates and not is_empty_after_simplification:
                        content_hash = hashlib.sha256(simplified_content.encode('utf-8')).hexdigest()
                        if content_hash in seen_content_hashes: log.info(f"{log_prefix}Skipping duplicate content file: {full_path_abs} (Hash: {content_hash[:8]}...)"); continue 
                        seen_content_hashes.add(content_hash); log.debug(f"{log_prefix}Adding new content hash: {content_hash[:8]}... for {full_path_abs}")
                    write_to_buffer(file_info_prefix + " ---")
                    if is_empty_after_simplification: write_to_buffer("# (File is empty or contained only comments/whitespace/logging)")
                    else: write_to_buffer(simplified_content.strip())
                    write_to_buffer(f"--- End File: {display_path_for_marker} ---"); write_to_buffer("") 
                except OSError as e:
                    log.error(f"{log_prefix}Error reading file {full_path_abs}: {e}")
                    write_to_buffer(file_info_prefix + " Error Reading ---"); write_to_buffer(f"### Error reading file: {type(e).__name__}: {e} ###"); write_to_buffer(f"--- End File: {display_path_for_marker} ---"); write_to_buffer("")
                except Exception as e:
                    log.error(f"{log_prefix}Error processing file {full_path_abs}: {e}", exc_info=(log.getEffectiveLevel() <= logging.DEBUG))
                    write_to_buffer(file_info_prefix + " Error Processing ---"); write_to_buffer(f"### Error processing file: {type(e).__name__}: {e} ###"); write_to_buffer(f"--- End File: {display_path_for_marker} ---"); write_to_buffer("")
        if other_text_filenames:
            summary = summarize_other_files(other_text_filenames, code_extensions_set, interesting_filenames_set)
            if summary:
                indent_level = len(current_rel_path_in_scan.parts) if str(current_rel_path_in_scan) != '.' else 0
                indent = "  " * indent_level if indent_level > 0 else ""
                summary_line = f"{indent}# Other files in '{current_rel_path_in_scan}': {summary}"
                log.debug(f"{log_prefix}Adding summary for {current_rel_path_in_scan}: {summary}")
                buffer.seek(0, io.SEEK_END); current_pos = buffer.tell()
                if current_pos > 0:
                    buffer.seek(max(0, current_pos - 300)); last_part = buffer.read()
                    dir_header_display_path = str(current_rel_path_in_scan) if str(current_rel_path_in_scan) != '.' else folder_to_scan.name
                    if not last_part.strip().endswith(f"Directory ({log_prefix.strip(': ')}): {dir_header_display_path} {'=' * 10}") and not last_part.endswith("\n\n"): write_to_buffer("") 
                write_to_buffer(summary_line); write_to_buffer("")

def process_folder_raw(target_input_path_str: str, buffer: io.StringIO, additional_context_folder_str: Optional[str] = None):
    paths_to_process = [(Path(target_input_path_str).resolve(), "Primary Input")]
    if additional_context_folder_str:
        additional_path = Path(additional_context_folder_str).resolve()
        if additional_path.is_dir(): paths_to_process.append((additional_path, "Additional Context Folder"))
        else: log.warning(f"Raw Dump: Additional context path '{additional_path}' is not a directory, skipping.")

    for current_target_path_obj, current_target_desc in paths_to_process:
        log.debug(f"Starting RAW dump for {current_target_desc}: {current_target_path_obj}"); file_count_for_target = 0
        if current_target_path_obj.is_file():
            buffer.write(f"\n{'=' * 20} START FILE ({current_target_desc}): {current_target_path_obj.name} {'=' * 20}\n")
            try:
                with open(current_target_path_obj, 'r', encoding='utf-8', errors='ignore') as f: content = f.read()
                if content and not content.endswith('\n'): content += '\n'
                buffer.write(content); file_count_for_target = 1
            except Exception as e: log.error(f"Error reading/writing file {current_target_path_obj.name} for raw dump: {e}"); buffer.write(f"### Error during raw dump of {current_target_path_obj.name}: {e} ###\n")
            buffer.write(f"{'=' * 20} END FILE ({current_target_desc}): {current_target_path_obj.name} {'=' * 20}\n")
        elif current_target_path_obj.is_dir():
            buffer.write(f"\n{'=' * 10} STARTING RAW DUMP OF {current_target_desc.upper()}: {current_target_path_obj.name} {'=' * 10}\n")
            walk_results = sorted(list(os.walk(current_target_path_obj, topdown=True, onerror=lambda e: log.warning(f"Cannot access {e.filename} - {e}"))), key=lambda x: x[0])
            for dirpath, dirnames, filenames in walk_results:
                dirnames.sort(); filenames.sort(); current_path_in_walk = Path(dirpath)
                for filename_in_walk in filenames:
                    file_path_in_walk = current_path_in_walk / filename_in_walk
                    relative_file_path_display = file_path_in_walk.relative_to(current_target_path_obj)
                    if not file_path_in_walk.is_file(): continue
                    file_count_for_target +=1
                    buffer.write(f"\n{'=' * 20} START FILE ({current_target_desc}/{relative_file_path_display}): {filename_in_walk} {'=' * 20}\n")
                    try:
                        with open(file_path_in_walk, 'r', encoding='utf-8', errors='ignore') as f: content_f = f.read()
                        if content_f and not content_f.endswith('\n'): content_f += '\n'
                        buffer.write(content_f)
                    except Exception as e: log.error(f"Error reading/writing file {file_path_in_walk} for raw dump: {e}"); buffer.write(f"### Error during raw dump of {file_path_in_walk}: {e} ###\n")
                    buffer.write(f"{'=' * 20} END FILE ({current_target_desc}/{relative_file_path_display}): {filename_in_walk} {'=' * 20}\n")
            buffer.write(f"\n{'=' * 10} FINISHED RAW DUMP OF {current_target_desc.upper()}: {current_target_path_obj.name} ({file_count_for_target} files) {'=' * 10}\n")
        else: log.error(f"Raw dump target '{current_target_path_obj}' from {current_target_desc} is neither a file nor a directory."); buffer.write(f"### ERROR: Raw dump target '{current_target_path_obj}' is not valid. ###\n")
        log.info(f"Finished raw dump for {current_target_desc}. Processed {file_count_for_target} file(s).")

# --- Post-Processing Functions ---
def apply_post_simplification_patterns(content: str, patterns: list[tuple[re.Pattern, Any]]) -> tuple[str, int]:
    total_replacements = 0; lines = content.splitlines(keepends=True); output_lines = []; log.debug(f"Applying {len(patterns)} post-simplification patterns...")
    pattern_counts = Counter()
>>>>>>> 542390e0
    for line in lines:
        modified_line = line
        for i, (pattern, replacement) in enumerate(patterns):
            try:
                 original_line_segment = modified_line
<<<<<<< HEAD
                 if callable(replacement): modified_line_new, count = pattern.subn(replacement, modified_line)
                 else: modified_line_new, count = pattern.subn(replacement, modified_line)
                 if count > 0:
                     total_replacements += count; pattern_counts[i] += count
                     if log.getEffectiveLevel() <= logging.DEBUG:
                         diff_start = -1
                         for k in range(min(len(original_line_segment), len(modified_line_new))):
                             if original_line_segment[k] != modified_line_new[k]: diff_start = k; break
                         log.debug(f"  Pattern {i} ({pattern.pattern[:30]}...) matched {count} time(s) on line: ...{original_line_segment[max(0,diff_start-10):diff_start+10]}... -> ...{modified_line_new[max(0,diff_start-10):diff_start+10]}...")
=======
                 modified_line_new, count = pattern.subn(replacement, modified_line) if not callable(replacement) else pattern.subn(replacement, modified_line)
                 if count > 0:
                     total_replacements += count; pattern_counts[i] += count
                     if log.getEffectiveLevel() <= logging.DEBUG: # Simplified debug log
                         log.debug(f"  Pattern {i} ({pattern.pattern[:30]}...) matched {count} time(s).")
>>>>>>> 542390e0
                     modified_line = modified_line_new
            except Exception as e: log.error(f"Error applying post-simplification pattern {i} ({pattern.pattern}) to line: {e}"); log.debug(f"Problematic line: {line.strip()[:100]}")
        output_lines.append(modified_line)
    modified_content = "".join(output_lines)
<<<<<<< HEAD
    if pattern_counts: log.debug(f"Post-simplification counts: {dict(pattern_counts)}")
    log.info(f"Applied {len(patterns)} post-simplification patterns, making {total_replacements} replacements.")
    return modified_content, total_replacements

def expand_multi_pattern_lines(content: str, finder_pattern: re.Pattern, pattern_name_for_log: str = "PATTERN") -> tuple[str, int]:
    """ Expands lines with multiple pattern instances. (Standard Mode) """
    lines = content.splitlines(keepends=False); output_lines = []; lines_expanded = 0
    log.debug(f"--- expand_multi_pattern_lines: Scanning for '{pattern_name_for_log}' ---")
=======
    if pattern_counts: log.debug(f"Post-simplification pattern counts: {pattern_counts}")
    log.info(f"Applied {len(patterns)} post-simplification patterns, making {total_replacements} total replacements.")
    return modified_content, total_replacements

def expand_multi_pattern_lines(content: str, finder_pattern: re.Pattern, pattern_name_for_log: str = "PATTERN") -> tuple[str, int]:
    lines = content.splitlines(keepends=False); output_lines = []; lines_expanded = 0
    log.debug(f"--- expand_multi_pattern_lines: Starting scan for '{pattern_name_for_log}' ---")
>>>>>>> 542390e0
    for i, line in enumerate(lines):
        stripped_line = line.strip()
        if not stripped_line or stripped_line.startswith(("#", "---", "##", "==", "*LINE_REF_")): output_lines.append(line + "\n"); continue
        try: matches = finder_pattern.findall(line)
<<<<<<< HEAD
        except Exception as e: log.error(f"Regex error on line {i+1}: {e}"); log.debug(f"Line: {line}"); matches = []
        if len(matches) > 1:
             combined_match_len = sum(len(str(m[0]).strip(',').strip()) for m in matches if isinstance(m, tuple) and m)
             if not combined_match_len and matches: combined_match_len = sum(len(str(m).strip(',').strip()) for m in matches)
             stripped_len_approx = len(re.sub(r'\s+|,', '', stripped_line))
             if combined_match_len and combined_match_len >= stripped_len_approx * 0.8:
                log.info(f"Expanding line {i+1} with {len(matches)} '{pattern_name_for_log}' instances."); log.debug(f"Original: {line.strip()}")
                lines_expanded += 1; indent_level = line.find(stripped_line[0]) if stripped_line else 0; indent = " " * indent_level
                for match_item in matches:
                    match_str = str(match_item[0]).strip() if isinstance(match_item, tuple) and match_item else str(match_item).strip()
                    output_lines.append(f"{indent}{match_str}\n"); log.debug(f"  Expanded to: {indent}{match_str}")
                continue
        output_lines.append(line + "\n")
    log.info(f"Finished line expansion. Expanded {lines_expanded} lines.")
    return "".join(output_lines), lines_expanded

def compress_pattern_blocks(content: str, patterns_to_compress: dict[str, re.Pattern], min_consecutive: int) -> tuple[str, int]:
    """ Compresses blocks of lines matching specific patterns. (Standard Mode) """
    lines = content.splitlines(keepends=True); output_lines = []; total_blocks_compressed = 0; i = 0
    log.debug(f"--- compress_pattern_blocks: Starting (min_consecutive={min_consecutive}) ---")
    while i < len(lines):
        current_line = lines[i]; stripped_line = current_line.strip(); matched_pattern_name = None
        is_ignorable = (stripped_line.startswith(("--- File:", "--- End File:", "#", "===", "*LINE_REF_", "## [Compressed Block:")) or not stripped_line)
        if not is_ignorable:
            for name, pattern in patterns_to_compress.items():
                if pattern.match(stripped_line): matched_pattern_name = name; log.debug(f"Line {i+1} potential start '{name}': {stripped_line[:60]}..."); break
        if matched_pattern_name:
            block_pattern_name = matched_pattern_name; block_start_index = i; block_lines_indices = [i]; j = i + 1
            while j < len(lines):
                next_line_raw = lines[j]; next_stripped = next_line_raw.strip()
                next_is_ignorable = (next_stripped.startswith(("--- File:", "--- End File:", "#", "===", "*LINE_REF_", "## [Compressed Block:")) or not next_stripped)
                if next_is_ignorable: log.debug(f"  Block '{block_pattern_name}' interrupted at line {j+1} by ignorable."); break
                if patterns_to_compress[block_pattern_name].match(next_stripped): block_lines_indices.append(j); log.debug(f"  Line {j+1} continues block '{block_pattern_name}'."); j += 1
                else: log.debug(f"  Block '{block_pattern_name}' ended at line {j+1} (no match/diff pattern)."); break
            block_count = len(block_lines_indices)
            if block_count >= min_consecutive:
                first_line_in_block = lines[block_start_index]; indent = ""; first_line_stripped = first_line_in_block.strip()
                if len(first_line_in_block) > len(first_line_stripped): indent = first_line_in_block[:len(first_line_in_block) - len(first_line_stripped)]
                summary_line = f"{indent}## [Compressed Block: {block_count} lines matching pattern '{block_pattern_name}'] ##\n"
                output_lines.append(summary_line); log.info(f"Compressed {block_count} lines (Indices {block_start_index+1}-{j}) matching '{block_pattern_name}'."); total_blocks_compressed += 1; i = j
            else:
                log.debug(f"  Block '{block_pattern_name}' starting at {block_start_index+1} had only {block_count} lines (min={min_consecutive}). Not compressing.")
                for block_line_index in block_lines_indices: output_lines.append(lines[block_line_index])
                i = j
        else: output_lines.append(current_line); i += 1
    log.info(f"Pattern block compression finished. Compressed {total_blocks_compressed} blocks.")
    return "".join(output_lines), total_blocks_compressed

def minify_repeated_lines(content: str, min_length: int, min_repetitions: int) -> tuple[str, int, Dict[str, Counter]]:
    """ Identifies repeated lines, replaces with placeholders, tracks origins. (Standard Mode) """
    global DEFINITION_SIMPLIFICATION_PATTERNS, FILE_HEADER_RE
    lines = content.splitlines(keepends=True); line_counts = Counter(); meaningful_lines_indices: Dict[str, List[int]] = {}
    log.debug(f"--- minify_repeated_lines: Scanning (len>={min_length}, reps>={min_repetitions}) ---")
    for i, line in enumerate(lines):
        line_content_key = line; stripped_line = line.strip()
        is_structural_or_placeholder = (stripped_line.startswith(("--- File:", "--- End File:", "#", "===", "*LINE_REF_", "## [Compressed Block:")) or re.match(r'^\*VOICE:.*\*$|\*UUID\*|\*...\*', stripped_line) or not stripped_line)
        if len(stripped_line) >= min_length and not is_structural_or_placeholder:
            line_counts[line_content_key] += 1
            if line_content_key not in meaningful_lines_indices: meaningful_lines_indices[line_content_key] = []
            meaningful_lines_indices[line_content_key].append(i)
    replacement_map: Dict[str, str] = {}; minified_line_origins: Dict[str, Counter] = {}; definition_lines = []; placeholder_counter = 1
    placeholder_template = "*LINE_REF_{}*"; repeated_lines = sorted([(line, count) for line, count in line_counts.items() if count >= min_repetitions], key=lambda item: (-item[1], item[0]))
    # Create a context finder specific to this list of lines
    find_file_context = create_file_context_finder(lines)
    for line_content, count in repeated_lines:
        if line_content not in replacement_map:
            placeholder = placeholder_template.format(placeholder_counter); replacement_map[line_content] = placeholder
            log.debug(f"  Creating def {placeholder} for line repeated {count} times: {line_content.strip()[:80]}...")
            indices = meaningful_lines_indices.get(line_content, [])
            for index in indices:
                file_id = find_file_context(index) # Use the created finder
                if file_id not in minified_line_origins: minified_line_origins[file_id] = Counter()
                minified_line_origins[file_id]['placeholder_instances'] += 1
            simplified_definition_content = line_content.rstrip()
            for pattern, replacement in DEFINITION_SIMPLIFICATION_PATTERNS:
                 try:
                     if callable(replacement): simplified_definition_content, _ = pattern.subn(replacement, simplified_definition_content)
                     else: simplified_definition_content = pattern.sub(replacement, simplified_definition_content)
                 except Exception as e: log.warning(f"Error simplifying definition pattern {pattern.pattern}: {e}")
            definition_lines.append(f"{placeholder} = {simplified_definition_content}"); placeholder_counter += 1
    if not replacement_map: log.info("Line minification: No lines met criteria."); return content, 0, {}
    new_lines = lines[:]; num_actual_replacements = 0
    for original_line, placeholder in replacement_map.items():
        indices_to_replace = meaningful_lines_indices.get(original_line, [])
        for index in indices_to_replace:
            if index < len(new_lines) and new_lines[index] == original_line:
                new_lines[index] = placeholder + ("\n" if original_line.endswith("\n") else ""); num_actual_replacements += 1
            else: log.warning(f"Skipped replacing line at index {index+1} due to content/index mismatch.")
    minified_content = "".join(new_lines)
    if definition_lines:
        definition_header = ["", "=" * 40, f"# Line Minification Definitions ({len(definition_lines)}):", f"# (Lines >= {min_length} chars, >= {min_repetitions} reps, content simplified)", "=" * 40]
        definition_block = "\n".join(definition_header + definition_lines) + "\n\n"
        log.info(f"Line minification: Replaced {num_actual_replacements} occurrences of {len(definition_lines)} unique lines.")
        return definition_block + minified_content, num_actual_replacements, minified_line_origins
    else: return content, 0, {}

# <<< MODIFIED to track approximate origins >>>
def post_process_cleanup(content: str, cleanup_pattern: re.Pattern) -> tuple[str, int, Dict[str, Counter]]:
    """
    Removes lines consisting primarily of placeholders/structure. (Standard Mode)
    Returns: (cleaned_content, lines_removed_count, cleanup_origins_report)
    """
    lines = content.splitlines(keepends=True); output_lines = []; lines_removed = 0
    cleanup_origins_report: Dict[str, Counter] = {}
    # Create a context finder for the lines *before* cleanup
    find_file_context = create_file_context_finder(lines)

    log.debug(f"--- post_process_cleanup: Starting ---")
    for i, line in enumerate(lines):
        stripped_line = line.strip()
        # Keep definition lines, block markers, file markers, and comments explicitly
        if (line.startswith(("*LINE_REF_", "## [Compressed Block:", "--- File:", "--- End File:", "===")) or stripped_line.startswith("#")):
            output_lines.append(line); continue
        # Check if the line matches the cleanup pattern
        if cleanup_pattern.match(line):
            log.debug(f"Post-cleanup removing line {i+1}: {line.strip()[:80]}...")
            lines_removed += 1
            # <<< ADDED: Track approximate origin >>>
            file_id = find_file_context(i)
            if file_id not in cleanup_origins_report: cleanup_origins_report[file_id] = Counter()
            cleanup_origins_report[file_id]['removed_by_cleanup'] += 1
        else: output_lines.append(line) # Keep the line

    log.info(f"Post-processing cleanup removed {lines_removed} lines.")
    cleaned_content = "".join(output_lines); cleaned_content = re.sub(r'\n{3,}', '\n\n', cleaned_content)
    return cleaned_content, lines_removed, cleanup_origins_report

# --- Main Function ---
def main():
    global DEFAULT_IGNORE_PATTERNS, BASE_IGNORE_PATTERNS, TEST_IGNORE_PATTERNS, CODE_EXTENSIONS, INTERESTING_FILENAMES # Allow access
    DEFAULT_MIN_LINE_LENGTH_REC, DEFAULT_MIN_REPETITIONS_REC, DEFAULT_MIN_CONSECUTIVE_REC = 40, 2, 3

    parser = argparse.ArgumentParser( description="Generate a representation of a folder's text content.", formatter_class=argparse.ArgumentDefaultsHelpFormatter)
    parser.add_argument("folder_path", help="Path to the target folder.")
    parser.add_argument("-o", "--output", help="Output file path (optional, defaults to stdout).")

    mode_group = parser.add_mutually_exclusive_group()
    mode_group.add_argument("--raw-dump", action="store_true", default=False, help="Dump ALL files verbatim.")
    mode_group.add_argument("--raw-dump-source", action="store_true", default=False, help="Dump only SOURCE files verbatim.")

    sel_group = parser.add_argument_group('File Selection Options (Standard & Raw Source Modes)')
    sel_group.add_argument("--ignore", nargs='+', default=[], help="Additional names/patterns to ignore.")
    sel_group.add_argument("--source-ext", nargs='+', default=[], help="Additional extensions/filenames for source code.")
    sel_group.add_argument("--interesting-files", nargs='+', default=[], help="Additional notable filenames for summaries/selection.")
    sel_group.add_argument("--include-tests", action="store_true", default=False, help="Include files/dirs matching test patterns.")

    proc_group = parser.add_argument_group('Standard Mode Processing Options (ignored in raw modes)')
    proc_group.add_argument("--keep-empty", action="store_true", default=False, help="Keep files even if empty after simplification.")
    proc_group.add_argument("--keep-duplicates", action="store_true", default=False, help="Keep files even if simplified content is duplicated.")
    proc_group.add_argument("--no-preprocess-split-lines", action="store_false", dest="preprocess_split_lines", default=True, help="Disable pre-processing split of multi-pattern lines.")
    proc_group.add_argument("--no-compress-patterns", action="store_false", dest="compress_patterns", default=True, help="Disable compression of consecutive pattern lines.")
    proc_group.add_argument("--no-minify-lines", action="store_false", dest="minify_lines", default=True, help="Disable repeated identical long line minification.")
    proc_group.add_argument("--no-post-cleanup", action="store_false", dest="post_cleanup", default=True, help="Disable final removal of placeholder-only lines.")
    proc_group.add_argument("--strip-logging", action="store_true", default=False, help="Attempt to remove common logging statements.")
    proc_group.add_argument("--apply-patterns", action="store_true", default=False, help="Apply detailed post-simplification patterns (UUIDs, URLs, etc.).")
    proc_group.add_argument("--min-consecutive", type=int, default=DEFAULT_MIN_CONSECUTIVE_REC, help="Min consecutive lines for pattern block compression.")
    proc_group.add_argument("--min-line-length", type=int, default=DEFAULT_MIN_LINE_LENGTH_REC, help="Min length for identical line minification.")
    proc_group.add_argument("--min-repetitions", type=int, default=DEFAULT_MIN_REPETITIONS_REC, help="Min repetitions for identical line minification.")
    proc_group.add_argument("--large-literal-threshold", type=int, default=DEFAULT_LARGE_LITERAL_THRESHOLD, help="Min lines in list/dict for literal compression (skipped if pattern comp enabled).")

    parser.add_argument("--log-level", default="WARNING", choices=["DEBUG", "INFO", "WARNING", "ERROR", "CRITICAL"], help="Set logging level.")
=======
        except Exception as e: log.error(f"Regex error finding patterns on line {i+1}: {e}"); log.debug(f"Problematic line: {line}"); matches = []
        if len(matches) > 1:
             combined_match_len = sum(len(str(m).strip(',').strip()) for m in matches)
             stripped_len_approx = len(re.sub(r'\s+|,', '', stripped_line))
             if combined_match_len >= stripped_len_approx * 0.8:
                log.info(f"Expanding line {i+1} containing {len(matches)} instances of '{pattern_name_for_log}'."); log.debug(f"Original line {i+1}: {line.strip()}")
                lines_expanded += 1; indent_level = line.find(stripped_line[0]) if stripped_line else 0; indent = " " * indent_level
                for match_item in matches: match_str = str(match_item).strip(); output_lines.append(f"{indent}{match_str}\n"); log.debug(f"  Expanded to: {indent}{match_str}")
                continue
        output_lines.append(line + "\n")
    log.info(f"Finished line expansion pre-processing. Expanded {lines_expanded} lines containing multiple '{pattern_name_for_log}' instances.")
    return "".join(output_lines), lines_expanded

def compress_pattern_blocks(content: str, patterns_to_compress: dict[str, re.Pattern], min_consecutive: int) -> tuple[str, int]:
    lines = content.splitlines(keepends=True); output_lines = []; total_blocks_compressed = 0; i = 0
    log.debug(f"--- compress_pattern_blocks: Starting scan (min_consecutive={min_consecutive}) ---")
    while i < len(lines):
        current_line, stripped_line = lines[i], lines[i].strip(); matched_pattern_name = None
        is_ignorable = (stripped_line.startswith(("--- File:", "--- End File:", "#", "===", "*LINE_REF_", "## [Compressed Block:")) or not stripped_line)
        if not is_ignorable:
            for name, pattern in patterns_to_compress.items():
                if pattern.match(stripped_line): matched_pattern_name = name; log.debug(f"Line {i+1} potentially starts block '{name}': {stripped_line[:60]}..."); break
        if matched_pattern_name:
            block_pattern_name, block_start_index, block_lines_indices = matched_pattern_name, i, [i]; j = i + 1
            while j < len(lines):
                next_stripped = lines[j].strip()
                next_is_ignorable = (next_stripped.startswith(("--- File:", "--- End File:", "#", "===", "*LINE_REF_", "## [Compressed Block:")) or not next_stripped)
                if next_is_ignorable: log.debug(f"  Block '{block_pattern_name}' interrupted at line {j+1} by ignorable line."); break
                if patterns_to_compress[block_pattern_name].match(next_stripped): block_lines_indices.append(j); log.debug(f"  Line {j+1} continues block '{block_pattern_name}'."); j += 1
                else: log.debug(f"  Block '{block_pattern_name}' ended at line {j+1}."); break
            block_count = len(block_lines_indices)
            if block_count >= min_consecutive:
                first_line_in_block, first_line_stripped = lines[block_start_index], lines[block_start_index].strip(); indent = ""
                if len(first_line_in_block) > len(first_line_stripped): indent = first_line_in_block[:len(first_line_in_block) - len(first_line_stripped)]
                summary_line = f"{indent}## [Compressed Block: {block_count} lines matching pattern '{block_pattern_name}'] ##\n"
                output_lines.append(summary_line); log.info(f"Compressed {block_count} lines (Indices {block_start_index+1}-{j}) matching '{block_pattern_name}'.")
                total_blocks_compressed += 1; i = j
            else:
                log.debug(f"  Block '{block_pattern_name}' starting at line {block_start_index+1} had {block_count} lines (min={min_consecutive}). Not compressing.")
                for block_line_index in block_lines_indices: output_lines.append(lines[block_line_index])
                i = j
        else: output_lines.append(current_line); i += 1
    log.info(f"Pattern block compression: Compressed {total_blocks_compressed} blocks (min consecutive: {min_consecutive}).")
    return "".join(output_lines), total_blocks_compressed

def minify_repeated_lines(content: str, min_length: int, min_repetitions: int) -> tuple[str, int]:
    global DEFINITION_SIMPLIFICATION_PATTERNS
    lines = content.splitlines(keepends=True); line_counts = Counter(); placeholder_template = "*LINE_REF_{}*"
    meaningful_lines_indices = {}; log.debug(f"--- minify_repeated_lines: Scan lines >= {min_length} chars, repeated >= {min_repetitions}x ---")
    for i, line in enumerate(lines):
        stripped_line = line.strip()
        is_structural_or_placeholder = (stripped_line.startswith(("--- File:", "--- End File:", "#", "===", "*LINE_REF_", "## [Compressed Block:")) or
            any(re.match(pat, stripped_line) for pat in (r'^\*VOICE:.*\*$', r'^\*UUID\*$', r'^\*...\*$')) or not stripped_line)
        if len(stripped_line) >= min_length and not is_structural_or_placeholder:
            line_counts[line] += 1
            if line not in meaningful_lines_indices: meaningful_lines_indices[line] = []
            meaningful_lines_indices[line].append(i)

    replacement_map, definition_lines, placeholder_counter = {}, [], 1
    repeated_lines = sorted([(l, c) for l, c in line_counts.items() if c >= min_repetitions], key=lambda item: (-item[1], item[0]))
    for line, count in repeated_lines:
        if line not in replacement_map:
            placeholder = placeholder_template.format(placeholder_counter); replacement_map[line] = placeholder
            log.debug(f"  Def {placeholder} for line ({count}x): {line.strip()[:80]}...")
            simplified_definition_content = line.rstrip()
            for pattern, replacement in DEFINITION_SIMPLIFICATION_PATTERNS:
                 try: simplified_definition_content = pattern.sub(replacement, simplified_definition_content) if not callable(replacement) else pattern.subn(replacement, simplified_definition_content)[0]
                 except Exception as e: log.warning(f"Error def simp pattern {pattern.pattern}: {e}")
            definition_lines.append(f"{placeholder} = {simplified_definition_content}"); placeholder_counter += 1
    if not replacement_map: log.info("Line minification: No lines met criteria."); return content, 0

    new_lines = lines[:]; num_actual_replacements = 0
    for original_line, placeholder in replacement_map.items():
        for index in meaningful_lines_indices.get(original_line, []):
            new_lines[index] = placeholder + ("\n" if original_line.endswith("\n") else "")
            num_actual_replacements += 1
    minified_content = "".join(new_lines)
    if definition_lines:
        definition_header = ["", "=" * 40, f"# Line Minification Definitions ({len(definition_lines)}):", f"# (Lines >= {min_length} chars, >= {min_repetitions}x, content simplified)", "=" * 40]
        definition_block = "\n".join(definition_header + definition_lines) + "\n\n"
        log.info(f"Line minification: Replaced {num_actual_replacements} occurrences of {len(definition_lines)} unique lines.")
        return definition_block + minified_content, num_actual_replacements
    return content, 0 # Should not happen if def_lines is populated

def post_process_cleanup(content: str, cleanup_pattern: re.Pattern) -> tuple[str, int]:
    lines = content.splitlines(keepends=True); output_lines = []; lines_removed = 0
    log.debug(f"--- post_process_cleanup: Starting final cleanup using pattern: {cleanup_pattern.pattern} ---")
    for i, line in enumerate(lines):
        stripped_line = line.strip()
        if (line.startswith(("*LINE_REF_", "## [Compressed Block:", "--- File:", "--- End File:", "===")) or stripped_line.startswith("#")):
            output_lines.append(line); continue
        if cleanup_pattern.match(line): log.debug(f"Post-cleanup removing line {i+1}: {line.strip()[:80]}..."); lines_removed += 1
        else: output_lines.append(line)
    log.info(f"Post-processing cleanup removed {lines_removed} lines containing only placeholders/structure.")
    cleaned_content = "".join(output_lines); return re.sub(r'\n{3,}', '\n\n', cleaned_content), lines_removed

# --- Main Function ---
def main():
    global IGNORE_PATTERNS, CODE_EXTENSIONS, INTERESTING_FILENAMES, POST_SIMPLIFICATION_PATTERNS, BLOCK_COMPRESSION_PATTERNS, SINGLE_VOICE_ID_FINDER, DEFINITION_SIMPLIFICATION_PATTERNS, PLACEHOLDER_CLEANUP_PATTERN, seen_content_hashes, DEFAULT_LARGE_LITERAL_THRESHOLD, DEFAULT_MIN_CONSECUTIVE_LINES

    DEFAULT_MIN_LINE_LENGTH_REC = 25
    DEFAULT_MIN_REPETITIONS_REC = 2

    parser = argparse.ArgumentParser(description="Generate a text representation of a folder/file.", formatter_class=argparse.ArgumentDefaultsHelpFormatter)
    parser.add_argument("input_path", help="Primary target folder or file.")
    parser.add_argument("--additional-context-folder", type=Path, default=None, help="Additional folder to include.")
    parser.add_argument("-o", "--output", help="Output file (stdout if not set).")
    parser.add_argument("--raw-dump", action="store_true", default=False, help="Dump content verbatim.")
    
    st_group = parser.add_argument_group('Standard Mode Options (ignored if --raw-dump)')
    st_group.add_argument("--ignore", nargs='+', default=[], help="Names/patterns to ignore.")
    st_group.add_argument("--source-ext", nargs='+', default=[], help="Source code extensions/filenames.")
    st_group.add_argument("--interesting-files", nargs='+', default=[], help="Notable filenames for summaries.")
    st_group.add_argument("--keep-empty", action="store_true", default=False, help="Keep files if empty after simplification.")
    st_group.add_argument("--keep-duplicates", action="store_true", default=False, help="Keep files if simplified content is duplicated.")
    
    st_group.add_argument("--no-strip-logging", action="store_false", dest="strip_logging", default=True, help="Disable removing logging statements.")
    st_group.add_argument("--no-apply-patterns", action="store_false", dest="apply_patterns", default=True, help="Disable detailed post-simplification (e.g., *UUID*).")
    # MODIFIED: minify_lines is OFF by default. --minify-lines to enable.
    st_group.add_argument("--minify-lines", action="store_true", dest="minify_lines", default=False, 
                        help="Enable repeated identical long line minification (*LINE_REF_*).")
    st_group.add_argument("--no-large-literal-compression", action="store_false", dest="large_literal_compression_enabled", default=True,
                        help="Disable compressing large literal collections (lists/dicts).")
    st_group.add_argument("--no-preprocess-split-lines", action="store_false", dest="preprocess_split_lines", default=True, 
                        help="Disable pre-splitting multi-pattern lines (e.g. VOICE_IDs).")
    st_group.add_argument("--no-compress-patterns", action="store_false", dest="compress_patterns", default=True, 
                        help="Disable compressing consecutive pattern lines (e.g. blocks of VOICE_IDs).")
    st_group.add_argument("--no-post-cleanup", action="store_false", dest="post_cleanup", default=True, 
                        help="Disable final removal of placeholder-only lines.")

    st_group.add_argument("--min-consecutive", type=int, default=DEFAULT_MIN_CONSECUTIVE_LINES, help="Min lines for pattern block compression.")
    st_group.add_argument("--min-line-length", type=int, default=DEFAULT_MIN_LINE_LENGTH_REC, help="Min length for line minification (if --minify-lines).")
    st_group.add_argument("--min-repetitions", type=int, default=DEFAULT_MIN_REPETITIONS_REC, help="Min repetitions for line minification (if --minify-lines).")
    st_group.add_argument("--large-literal-threshold", type=int, default=DEFAULT_LARGE_LITERAL_THRESHOLD, help="Min lines for literal compression.")
    
    parser.add_argument("--log-level", default="WARNING", choices=["DEBUG", "INFO", "WARNING", "ERROR", "CRITICAL"], help="Logging level.")
>>>>>>> 542390e0
    args = parser.parse_args()

    log.setLevel(args.log_level.upper()); logging.getLogger().setLevel(args.log_level.upper())
    seen_content_hashes.clear(); total_bytes_written = 0
<<<<<<< HEAD
    process_report_data: Dict[str, Counter] = {}
    minification_origin_report: Dict[str, Counter] = {}
    # <<< ADDED for cleanup origins >>>
    cleanup_origin_report: Dict[str, Counter] = {}
    files_processed_count = 0

    target_folder_path = Path(args.folder_path)
    if not target_folder_path.is_dir(): log.critical(f"Error: Folder not found: '{args.folder_path}'"); sys.exit(1)
    resolved_path = target_folder_path.resolve()

    run_mode = "Standard"; effective_test_inclusion = args.include_tests
    if args.raw_dump: run_mode = "Raw Dump (All Files)"; effective_test_inclusion = False
    elif args.raw_dump_source: run_mode = "Raw Source Dump"; effective_test_inclusion = args.include_tests

    current_ignore_patterns = BASE_IGNORE_PATTERNS.copy()
    if not effective_test_inclusion and run_mode != "Raw Dump (All Files)":
        log.info("Excluding test files/directories (default). Use --include-tests to override.")
        current_ignore_patterns.update(TEST_IGNORE_PATTERNS)
    elif effective_test_inclusion: log.info("Including test files/directories based on --include-tests flag.")
    current_ignore_patterns.update(args.ignore)

    current_code_extensions = CODE_EXTENSIONS.copy(); current_code_extensions.update(args.source_ext)
    current_interesting_files = INTERESTING_FILENAMES.copy(); current_interesting_files.update(args.interesting_files)

    print("-" * 40, file=sys.stderr); print(f"Processing folder: {resolved_path}", file=sys.stderr)
    print(f"Output target: {'Stdout' if not args.output else args.output}", file=sys.stderr)
    print(f"Log Level: {args.log_level.upper()}", file=sys.stderr); print(f"Mode: {run_mode}", file=sys.stderr)
    if run_mode != "Raw Dump (All Files)": print(f"  Include Tests: {effective_test_inclusion} ({'--include-tests' if effective_test_inclusion else 'DEFAULT'})", file=sys.stderr)
    else: print("  Include Tests: N/A (Raw Dump includes all files regardless)", file=sys.stderr)
    if run_mode == "Standard":
        effective_skip_empty = not args.keep_empty; effective_skip_duplicates = not args.keep_duplicates
        print(f"  Skip empty: {effective_skip_empty}", file=sys.stderr); print(f"  Skip duplicates: {effective_skip_duplicates}", file=sys.stderr)
        print(f"  Strip logging: {args.strip_logging}", file=sys.stderr); print(f"  Pre-process split lines: {args.preprocess_split_lines}", file=sys.stderr)
        print(f"  Compress pattern blocks: {args.compress_patterns}", file=sys.stderr); print(f"    Min consecutive lines: {args.min_consecutive}", file=sys.stderr)
        print(f"  Apply detailed patterns: {args.apply_patterns}", file=sys.stderr); print(f"  Minify identical lines: {args.minify_lines}", file=sys.stderr)
        if args.minify_lines: print(f"    Min line length: {args.min_line_length}, Min repetitions: {args.min_repetitions}", file=sys.stderr)
        print(f"  Post-process cleanup: {args.post_cleanup}", file=sys.stderr)
        literal_compression_status = 'DISABLED (Pattern comp enabled)' if args.compress_patterns else f'ENABLED (thresh: {args.large_literal_threshold})'
        print(f"  Large literal compression: {literal_compression_status}", file=sys.stderr)
        print(f"  (User Ignore/Source/Interesting patterns affect processing/reporting)", file=sys.stderr)
    elif run_mode == "Raw Source Dump": print("  (Standard mode compression/simplification ignored; User Ignore/Source/Interesting affect selection)", file=sys.stderr)
    else: print("  (Standard mode options & Ignore/Source/Interesting ignored)", file=sys.stderr)
    print("-" * 40, file=sys.stderr)

    output_handle = None; output_path = None; content_buffer = io.StringIO(); initial_header_str = ""; output_content_to_write = ""
    num_lines_expanded, num_pattern_replacements = 0, 0; num_blocks_compressed, num_lines_minified, num_lines_cleaned_up = 0, 0, 0
    main_content = ""

    try:
        header_lines = []
        if run_mode == "Raw Dump (All Files)": header_lines = [f"# RAW DUMP: {resolved_path}", f"# Mode: --raw-dump", "="*40, ""]
        elif run_mode == "Raw Source Dump": header_lines = [f"# RAW SOURCE DUMP: {resolved_path}", f"# Mode: --raw-dump-source", f"# Include Tests: {effective_test_inclusion}", "="*40, ""]
        else:
             effective_skip_empty = not args.keep_empty; effective_skip_duplicates = not args.keep_duplicates
             header_lines = [f"# Compressed Representation: {resolved_path}", f"# Mode: Standard", f"# Include Tests: {effective_test_inclusion}", f"# Options: skip_empty={effective_skip_empty}, skip_duplicates={effective_skip_duplicates}, preprocess_split={args.preprocess_split_lines}, compress_patterns={args.compress_patterns}({args.min_consecutive}), apply_patterns={args.apply_patterns}, minify_lines={args.minify_lines}, post_cleanup={args.post_cleanup}", "="*40, ""]
        initial_header_str = "\n".join(header_lines) + "\n"

        if run_mode == "Raw Dump (All Files)":
            log.info("Starting raw folder dump..."); files_processed_count = process_folder_raw(str(resolved_path), content_buffer, process_report_data); log.info("Finished raw folder dump.")
            content_buffer.seek(0); main_content = content_buffer.getvalue()
        elif run_mode == "Raw Source Dump":
            log.info("Starting raw source folder dump...")
            files_processed_count = process_folder_raw_source(str(resolved_path), content_buffer, current_ignore_patterns, current_code_extensions, current_interesting_files, process_report_data)
            log.info("Finished raw source folder dump.")
            content_buffer.seek(0); main_content = content_buffer.getvalue()
        else: # Standard Mode
            log.info("Starting standard folder processing (Step 1)...")
            effective_skip_empty = not args.keep_empty; effective_skip_duplicates = not args.keep_duplicates
            process_folder(str(resolved_path), content_buffer, current_ignore_patterns, current_code_extensions, current_interesting_files, effective_skip_empty, args.strip_logging, effective_skip_duplicates, args.large_literal_threshold, args.compress_patterns, process_report_data)
            log.info("Finished initial folder processing.")
            content_buffer.seek(0); processed_content = content_buffer.getvalue(); final_output_content = processed_content
            if args.preprocess_split_lines and final_output_content.strip(): log.info("Step 2: Expanding multi-pattern lines..."); final_output_content, num_lines_expanded = expand_multi_pattern_lines(final_output_content, SINGLE_VOICE_ID_FINDER, "VOICE_ID"); log.info("Finished Step 2.")
            if args.compress_patterns and final_output_content.strip(): log.info("Step 3: Compressing pattern blocks..."); final_output_content, num_blocks_compressed = compress_pattern_blocks(final_output_content, BLOCK_COMPRESSION_PATTERNS, args.min_consecutive); log.info("Finished Step 3.")
            if args.apply_patterns and final_output_content.strip(): log.info("Step 4: Applying detailed patterns..."); final_output_content, num_pattern_replacements = apply_post_simplification_patterns(final_output_content, POST_SIMPLIFICATION_PATTERNS); log.info("Finished Step 4.")
            if args.minify_lines and final_output_content.strip(): log.info("Step 5: Minifying identical lines..."); final_output_content, num_lines_minified, minification_origin_report = minify_repeated_lines(final_output_content, args.min_line_length, args.min_repetitions); log.info("Finished Step 5.")
            if args.post_cleanup and final_output_content.strip():
                log.info("Step 6: Applying post-processing cleanup...")
                # <<< MODIFIED: Capture cleanup origins >>>
                final_output_content, num_lines_cleaned_up, cleanup_origin_report = post_process_cleanup(final_output_content, PLACEHOLDER_CLEANUP_PATTERN)
                log.info("Finished Step 6.")
            else: log.debug("Skipping Step 6: Post-process cleanup")
            main_content = final_output_content

        file_summary_block = generate_output_file_summary(process_report_data, run_mode)
        output_content_to_write = initial_header_str + file_summary_block + main_content
=======

    primary_input_path_obj = Path(args.input_path)
    if not primary_input_path_obj.exists(): log.critical(f"Error: Primary input path not found: '{args.input_path}'"); sys.exit(1)
    if not (primary_input_path_obj.is_dir() or primary_input_path_obj.is_file()): log.critical(f"Error: Primary input path '{args.input_path}' is neither a directory nor a file."); sys.exit(1)
    
    resolved_primary_path = primary_input_path_obj.resolve(); is_primary_input_directory = resolved_primary_path.is_dir()
    resolved_additional_context_path = None
    if args.additional_context_folder:
        additional_context_path_obj = Path(args.additional_context_folder)
        if not additional_context_path_obj.is_dir(): log.warning(f"Warning: Additional context path '{args.additional_context_folder}' is not a directory. It will be ignored.")
        else:
            resolved_additional_context_path = additional_context_path_obj.resolve()
            if resolved_additional_context_path == resolved_primary_path and is_primary_input_directory:
                log.warning(f"Warning: Additional context folder is the same as the primary input folder. It will be processed once as primary."); resolved_additional_context_path = None 

    print("-" * 40, file=sys.stderr)
    print(f"Processing primary {'folder' if is_primary_input_directory else 'file'}: {resolved_primary_path}", file=sys.stderr)
    if resolved_additional_context_path: print(f"Including additional context folder: {resolved_additional_context_path}", file=sys.stderr)
    print(f"Output target: {'Stdout' if not args.output else args.output}", file=sys.stderr)
    print(f"Log Level: {args.log_level.upper()}", file=sys.stderr)
    print(f"Mode: {'RAW DUMP' if args.raw_dump else 'Standard (Compression/Simplification)'}", file=sys.stderr)

    effective_skip_empty = not args.keep_empty; effective_skip_duplicates = not args.keep_duplicates

    if not args.raw_dump:
        print(f"  Skip empty (folder processing): {effective_skip_empty} ({'ON (DEFAULT)' if effective_skip_empty else 'Disabled (--keep-empty)'})", file=sys.stderr)
        print(f"  Skip duplicates (folder processing): {effective_skip_duplicates} ({'ON (DEFAULT)' if effective_skip_duplicates else 'Disabled (--keep-duplicates)'})", file=sys.stderr)
        print(f"  Strip logging: {args.strip_logging} ({'ON (DEFAULT)' if args.strip_logging else 'Disabled (--no-strip-logging)'})", file=sys.stderr)
        print(f"  Apply detailed patterns: {args.apply_patterns} ({'ON (DEFAULT)' if args.apply_patterns else 'Disabled (--no-apply-patterns)'})", file=sys.stderr)
        # MODIFIED: Reflect that minify_lines is OFF by default
        print(f"  Minify identical lines: {args.minify_lines} ({'ON (--minify-lines)' if args.minify_lines else 'OFF (DEFAULT)'})", file=sys.stderr)
        if args.minify_lines: print(f"    Min line length: {args.min_line_length}, Min repetitions: {args.min_repetitions}", file=sys.stderr)
        print(f"  Large literal compression: {args.large_literal_compression_enabled} ({'ON (DEFAULT)' if args.large_literal_compression_enabled else 'Disabled (--no-large-literal-compression)'}, threshold: {args.large_literal_threshold})", file=sys.stderr)
        print(f"  Pre-process split lines: {args.preprocess_split_lines} ({'ON (DEFAULT)' if args.preprocess_split_lines else 'Disabled (--no-preprocess-split-lines)'})", file=sys.stderr)
        print(f"  Compress pattern blocks: {args.compress_patterns} ({'ON (DEFAULT)' if args.compress_patterns else 'Disabled (--no-compress-patterns)'})", file=sys.stderr)
        if args.compress_patterns: print(f"    Min consecutive lines: {args.min_consecutive}", file=sys.stderr)
        print(f"  Post-process cleanup: {args.post_cleanup} ({'ON (DEFAULT)' if args.post_cleanup else 'Disabled (--no-post-cleanup)'})", file=sys.stderr)
    else: print("  (Standard mode options are ignored in raw dump mode, except for multiple input paths)", file=sys.stderr)
    print("-" * 40, file=sys.stderr)

    output_handle = None; output_path = None; buffer = io.StringIO(); output_content_to_write = ""
    try:
        header_desc = f"Primary {'folder' if is_primary_input_directory else 'file'}: {resolved_primary_path}"
        if resolved_additional_context_path: header_desc += f" | Additional Context: {resolved_additional_context_path}"
        options_list = []
        if not args.raw_dump:
            options_list.extend([f"strip_log={args.strip_logging}", f"apply_pat={args.apply_patterns}",
                                 f"minify={args.minify_lines}({args.min_line_length}c,{args.min_repetitions}x)", # Reflects current state of args.minify_lines
                                 f"large_lit={args.large_literal_compression_enabled}({args.large_literal_threshold}l)",
                                 f"split_lines={args.preprocess_split_lines}", f"comp_pat={args.compress_patterns}({args.min_consecutive}l)",
                                 f"cleanup={args.post_cleanup}"])
            if is_primary_input_directory: options_list.extend([f"skip_empty_f={effective_skip_empty}", f"skip_dupl_f={effective_skip_duplicates}"])
        header_options_summary = ", ".join(options_list)
        header_lines = [f"# {'RAW DUMP' if args.raw_dump else 'Compressed Representation'} of {header_desc}",
                        f"# Generated by folder_to_text.py ({'--raw-dump' if args.raw_dump else 'Standard Mode'})"]
        if not args.raw_dump and header_options_summary: header_lines.append(f"# Options: {header_options_summary}")
        header_lines.extend(["=" * 40, ""])
        for line in header_lines: buffer.write(line + "\n")

        if args.raw_dump:
            log.info(f"Starting raw dump...")
            process_folder_raw(str(resolved_primary_path), buffer, str(resolved_additional_context_path) if resolved_additional_context_path else None)
            log.info(f"Finished raw dump.")
        else: 
            current_ignore = IGNORE_PATTERNS.copy(); current_ignore.update(args.ignore)
            current_code_ext = CODE_EXTENSIONS.copy(); current_code_ext.update(args.source_ext)
            current_interesting = INTERESTING_FILENAMES.copy(); current_interesting.update(args.interesting_files)
            disable_literal_compression_flag = not args.large_literal_compression_enabled

            log.info(f"Processing primary input: {resolved_primary_path} (Step 1a)...")
            if is_primary_input_directory:
                process_folder_contents(resolved_primary_path, buffer, current_ignore, current_code_ext, current_interesting,
                                        effective_skip_empty, args.strip_logging, effective_skip_duplicates,
                                        args.large_literal_threshold, disable_literal_compression_flag)
            else: 
                process_single_file_content(resolved_primary_path, buffer, args.strip_logging,
                                            args.large_literal_threshold, disable_literal_compression_flag)
            log.info("Finished processing primary input.")

            if resolved_additional_context_path:
                log.info(f"Processing additional context folder: {resolved_additional_context_path} (Step 1b)...")
                buffer.write(f"\n{'=' * 10} STARTING ADDITIONAL CONTEXT: {resolved_additional_context_path.name} {'=' * 10}\n\n")
                process_folder_contents(resolved_additional_context_path, buffer, current_ignore, current_code_ext, current_interesting,
                                        effective_skip_empty, args.strip_logging, effective_skip_duplicates,
                                        args.large_literal_threshold, disable_literal_compression_flag, is_additional_context=True)
                buffer.write(f"\n{'=' * 10} FINISHED ADDITIONAL CONTEXT: {resolved_additional_context_path.name} {'=' * 10}\n\n")
                log.info("Finished processing additional context folder.")
        
        if not args.raw_dump:
            buffer.seek(0); processed_content = buffer.getvalue(); final_output_content = processed_content
            num_lines_expanded, num_pattern_replacements, num_blocks_compressed, num_lines_minified, num_lines_cleaned_up = 0,0,0,0,0

            if args.preprocess_split_lines and final_output_content.strip():
                log.info("Pre-processing: Expanding multi-pattern lines (Step 2)...")
                final_output_content, num_lines_expanded = expand_multi_pattern_lines(final_output_content, SINGLE_VOICE_ID_FINDER, "VOICE_ID")
            else: log.debug("Skipping Step 2: Pre-process split lines (disabled or empty content)")

            if args.compress_patterns and final_output_content.strip():
                 log.info("Compressing consecutive pattern blocks (Step 3)...")
                 final_output_content, num_blocks_compressed = compress_pattern_blocks(final_output_content, BLOCK_COMPRESSION_PATTERNS, args.min_consecutive)
            else: log.debug("Skipping Step 3: Compress pattern blocks (disabled or empty content)")

            if args.apply_patterns and final_output_content.strip():
                log.info("Applying detailed post-simplification patterns (Step 4)...")
                final_output_content, num_pattern_replacements = apply_post_simplification_patterns(final_output_content, POST_SIMPLIFICATION_PATTERNS)
            else: log.debug("Skipping Step 4: Apply detailed patterns (disabled or empty content)")

            if args.minify_lines and final_output_content.strip(): # This condition is now correct for minify_lines OFF by default
                log.info("Minifying repeated identical lines (Step 5)...")
                final_output_content, num_lines_minified = minify_repeated_lines(final_output_content, args.min_line_length, args.min_repetitions)
            else: log.info(f"Skipping Step 5: Minify identical lines (minify_lines: {args.minify_lines}, content empty: {not final_output_content.strip()})")

            if args.post_cleanup and final_output_content.strip():
                 log.info("Applying post-processing cleanup (Step 6)...")
                 final_output_content, num_lines_cleaned_up = post_process_cleanup(final_output_content, PLACEHOLDER_CLEANUP_PATTERN)
            else: log.debug("Skipping Step 6: Post-process cleanup (disabled or empty content)")
            output_content_to_write = final_output_content
        else: buffer.seek(0); output_content_to_write = buffer.getvalue()
>>>>>>> 542390e0

        log.info("Writing final output...")
        if args.output:
            output_path = Path(args.output).resolve(); output_path.parent.mkdir(parents=True, exist_ok=True)
<<<<<<< HEAD
            output_handle = open(output_path, 'w', encoding='utf-8'); log.debug(f"Opening output file: {output_path}")
        else: output_handle = sys.stdout; log.debug("Using stdout for output.")
        output_handle.write(output_content_to_write); total_bytes_written = len(output_content_to_write.encode('utf-8')); log.info("Finished writing output.")

        # --- Final Summary (to stderr) ---
        print("-" * 40, file=sys.stderr); print("Processing complete.", file=sys.stderr); print(f"Mode: {run_mode}", file=sys.stderr)
        if run_mode != "Raw Dump (All Files)": print(f"Include Tests: {effective_test_inclusion}", file=sys.stderr)

        if run_mode == "Standard":
             print("\n--- Overall Post-Processing Stage Summary (Standard Mode) ---", file=sys.stderr)
             print(f"  Line expansion pre-processing expanded {num_lines_expanded} lines.", file=sys.stderr); print(f"  Pattern block compression created {num_blocks_compressed} summary lines.", file=sys.stderr)
             print(f"  Detailed pattern application made {num_pattern_replacements} replacements.", file=sys.stderr); print(f"  Identical line minification created {len(minification_origin_report)} definition(s) replacing {num_lines_minified} original line instances.", file=sys.stderr)
             # <<< MODIFIED: Updated cleanup line description >>>
             print(f"  Post-processing cleanup removed {num_lines_cleaned_up} lines (see details below).", file=sys.stderr)

             if args.minify_lines and minification_origin_report:
                 print("\n--- Minification Origin Report (Placeholder Instances Created per File Type) ---", file=sys.stderr)
                 total_minified_instances = 0; sorted_minify_origins = sorted(minification_origin_report.items())
                 for file_id, counts in sorted_minify_origins: instances = counts.get('placeholder_instances', 0); print(f"  {file_id if file_id else '<unknown_context>'}: {instances} instances", file=sys.stderr); total_minified_instances += instances
                 print(f"  --- \n  TOTAL Minified Instances: {total_minified_instances}", file=sys.stderr)
                 if total_minified_instances != num_lines_minified: log.warning(f"Mismatch between reported minified instances ({total_minified_instances}) and replacements ({num_lines_minified}).")

             # <<< ADDED: Cleanup Origin Report >>>
             if args.post_cleanup and cleanup_origin_report:
                 print("\n--- Cleanup Origin Report (Approximate Lines Removed per File Type) ---", file=sys.stderr)
                 print("# NOTE: Attribution is based on the nearest preceding file header and may be inaccurate", file=sys.stderr)
                 print("#       if minification significantly reordered the content.", file=sys.stderr)
                 total_cleaned_up_reported = 0
                 sorted_cleanup_origins = sorted(cleanup_origin_report.items())
                 for file_id, counts in sorted_cleanup_origins:
                     removed_count = counts.get('removed_by_cleanup', 0)
                     print(f"  {file_id if file_id else '<unknown_context>'}: {removed_count} lines", file=sys.stderr)
                     total_cleaned_up_reported += removed_count
                 print(f"  --- \n  TOTAL Cleaned Up Lines (Reported): {total_cleaned_up_reported}", file=sys.stderr)
                 if total_cleaned_up_reported != num_lines_cleaned_up:
                      log.warning(f"Mismatch between reported cleaned lines ({total_cleaned_up_reported}) and total removed ({num_lines_cleaned_up}). Check logic.")


             print("\n--- File Type Processing Report (Initial Processing & Contribution) ---", file=sys.stderr)
             if not process_report_data: print("  No source files were processed or met inclusion criteria.", file=sys.stderr)
             else:
                 sorted_file_ids = sorted(process_report_data.keys())
                 total_processed, total_simplified, total_skipped_empty, total_skipped_duplicate, total_contributed = 0, 0, 0, 0, 0
                 for file_id in sorted_file_ids:
                     stats = process_report_data[file_id]; processed, simplified, skipped_e, skipped_d, contributed = stats.get('processed', 0), stats.get('simplified', 0), stats.get('skipped_empty', 0), stats.get('skipped_duplicate', 0), stats.get('contributed', 0)
                     total_processed += processed; total_simplified += simplified; total_skipped_empty += skipped_e; total_skipped_duplicate += skipped_d; total_contributed += contributed
                     print(f"  {file_id if file_id else '<no_ext>'}:", file=sys.stderr); print(f"    - Processed: {processed}", file=sys.stderr)
                     if simplified > 0: print(f"    - Simplified (Initial): {simplified}", file=sys.stderr)
                     if skipped_e > 0: print(f"    - Skipped (Empty): {skipped_e}", file=sys.stderr);
                     if skipped_d > 0: print(f"    - Skipped (Duplicate): {skipped_d}", file=sys.stderr)
                     if contributed > 0: print(f"    - Contributed Content: {contributed}", file=sys.stderr)
                     if stats.get('read_error', 0) > 0: print(f"    - Read Errors: {stats['read_error']}", file=sys.stderr)
                     if stats.get('processing_error', 0) > 0: print(f"    - Processing Errors: {stats['processing_error']}", file=sys.stderr)
                 print("  ---", file=sys.stderr); print(f"  TOTALS:", file=sys.stderr); print(f"    - Processed: {total_processed}", file=sys.stderr); print(f"    - Simplified (Initial): {total_simplified}", file=sys.stderr)
                 print(f"    - Skipped (Empty): {total_skipped_empty}", file=sys.stderr); print(f"    - Skipped (Duplicate): {total_skipped_duplicate}", file=sys.stderr); print(f"    - Contributed Content: {total_contributed}", file=sys.stderr)
        elif run_mode == "Raw Source Dump": print(f"  Dumped content of {files_processed_count} source files.", file=sys.stderr)
        else: print(f"  Dumped content of {files_processed_count} files.", file=sys.stderr)

        print("-" * 40, file=sys.stderr)
        if args.output and output_path: print(f"Total bytes written to {output_path}: {total_bytes_written}", file=sys.stderr)
        else: print(f"Total bytes written to stdout: {total_bytes_written}", file=sys.stderr)
        print("-" * 40, file=sys.stderr)

    except IOError as e: log.critical(f"I/O Error: {e}"); sys.exit(1)
    except KeyboardInterrupt: log.warning("Processing interrupted (Ctrl+C)."); sys.exit(1)
    except Exception as e: log.critical(f"Unexpected error: {e}", exc_info=(log.getEffectiveLevel() <= logging.DEBUG)); sys.exit(1)
    finally:
        if content_buffer: content_buffer.close()
        if args.output and output_handle and output_handle is not sys.stdout:
            try: output_handle.close(); log.debug(f"Closed output file: {output_path}")
            except Exception as e: log.error(f"Error closing output file '{args.output}': {e}")
=======
            with open(output_path, 'w', encoding='utf-8') as output_handle: output_handle.write(output_content_to_write)
            log.debug(f"Opened and wrote to output file: {output_path}")
        else: sys.stdout.write(output_content_to_write); output_handle = sys.stdout; log.debug("Wrote to stdout for output.")
        total_bytes_written = len(output_content_to_write.encode('utf-8'))
        log.info("Finished writing output.")

        print("-" * 40, file=sys.stderr); print("Processing complete.", file=sys.stderr)
        print(f"Mode: {'RAW DUMP' if args.raw_dump else 'Standard'}", file=sys.stderr)
        if not args.raw_dump:
             print(f"  Line expansion: {num_lines_expanded if args.preprocess_split_lines else 'SKIPPED (disabled)'}.", file=sys.stderr)
             print(f"  Pattern block compression: {num_blocks_compressed if args.compress_patterns else 'SKIPPED (disabled)'} blocks created.", file=sys.stderr)
             print(f"  Detailed pattern application: {num_pattern_replacements if args.apply_patterns else 'SKIPPED (disabled)'} replacements.", file=sys.stderr)
             # MODIFIED: Reflect that minify_lines is OFF by default
             if args.minify_lines: 
                 if num_lines_minified > 0: print(f"  Identical line minification: {num_lines_minified} occurrences replaced.", file=sys.stderr)
                 else: print(f"  Identical line minification: No lines met criteria for replacement (or feature enabled but no matches).", file=sys.stderr)
             else: print(f"  Identical line minification: SKIPPED (default off, use --minify-lines to enable).", file=sys.stderr)
             print(f"  Post-processing cleanup: {num_lines_cleaned_up if args.post_cleanup else 'SKIPPED (disabled)'} lines removed.", file=sys.stderr)
        if args.output and output_path: print(f"Total bytes written to {output_path}: {total_bytes_written}", file=sys.stderr)
        else: print(f"Total bytes written to stdout: {total_bytes_written}", file=sys.stderr)
        print("-" * 40, file=sys.stderr)
    except IOError as e:
        log.critical(f"I/O Error: {e}")
        if args.output: log.critical(f"Failed operation likely involved file: {args.output}")
        sys.exit(1)
    except KeyboardInterrupt: log.warning("Processing interrupted by user (Ctrl+C)."); sys.exit(1)
    except Exception as e: log.critical(f"An unexpected error occurred: {e}", exc_info=(log.getEffectiveLevel() <= logging.DEBUG)); sys.exit(1)
    finally:
        if buffer: buffer.close()
>>>>>>> 542390e0

if __name__ == "__main__":
    main()<|MERGE_RESOLUTION|>--- conflicted
+++ resolved
@@ -1,7 +1,6 @@
 #!/usr/bin/env python3
 
 # --- folder_to_text.py ---
-<<<<<<< HEAD
 # Processes a folder, simplifying text files (standard mode), summarizing others,
 # compressing repetitive patterns/lines (standard mode), or dumping raw content.
 # Includes standard mode, raw dump (all files), and raw source dump (source files only).
@@ -23,10 +22,6 @@
 # 4. Raw Dump (Concatenate ALL files verbatim - Ignores --include-tests as it dumps all):
 #    python folder_to_text.py /path/to/project --raw-dump -o raw_dump.txt
 
-=======
-# Processes a primary input (folder or file), and optionally an additional context folder.
-# Simplifies text files, summarizes others, compresses patterns/lines. Includes raw dump.
->>>>>>> 542390e0
 
 import os
 import re
@@ -38,30 +33,20 @@
 import logging
 import hashlib
 import io
-<<<<<<< HEAD
 from typing import Dict, List, Optional, Tuple, Any, Union, Callable
-=======
-from typing import Dict, List, Optional, Tuple, Any
->>>>>>> 542390e0
 
 # --- Logging Setup ---
 logging.basicConfig(level=logging.WARNING, format='%(levelname)s: %(funcName)s: %(message)s', stream=sys.stderr)
 log = logging.getLogger(__name__)
 
-<<<<<<< HEAD
 
 # --- Configuration ---
 
 # Base ignore patterns (generally excluded)
 BASE_IGNORE_PATTERNS = {
-=======
-# --- Configuration (Used by standard mode) ---
-IGNORE_PATTERNS = {
->>>>>>> 542390e0
     '.git', '__pycache__', '.svn', '.hg', '.idea', '.vscode', 'node_modules',
     'build', 'dist', 'target', 'venv', '.venv', 'env', 'envs', 'conda', 'anaconda3', 'AppData',
     '.DS_Store', 'Thumbs.db',
-<<<<<<< HEAD
     # Common binary/archive/media types
     '*.zip', '*.gz', '*.tar', '*.rar', '*.7z',
     '*.class', '*.jar', '*.exe', '*.dll', '*.so', '*.o', '*.a', '*.lib', '*.pyc', '*.pyo',
@@ -79,15 +64,6 @@
     '*.bak', '*.old', '*.tmp', '*~',
     # Logs
     '*.log',
-=======
-    '*.bak', '*.old', '*.tmp', '*~', '*.log', '*.swp', '*.zip', '*.gz', '*.tar',
-    '*.class', '*.jar', '*.exe', '*.dll', '*.so', '*.o', '*.a', '*.lib',
-    '*.pyc', '*.pyo',
-    '*.png', '*.jpg', '*.jpeg', '*.gif', '*.svg', '*.ico', '*.pdf', '*.doc', '*.docx',
-    '*.xls', '*.xlsx', '*.ppt', '*.pptx', '*.mp3', '*.mp4', '*.avi', '*.wav', '*.ogg', '*.opus',
-    'package-lock.json', 'yarn.lock', 'poetry.lock', 'composer.lock', 'go.sum',
-    '*.min.js', '*.min.css'
->>>>>>> 542390e0
 }
 
 # Test-related patterns (conditionally ignored)
@@ -140,24 +116,14 @@
     (re.compile(r"""(['"])\b([a-fA-F0-9]{8}-?[a-fA-F0-9]{4}-?[a-fA-F0-9]{4}-?[a-fA-F0-9]{4}-?[a-fA-F0-9]{12})\b\1"""), r'"*UUID*"'),
     (re.compile(r"""(['"])(https?://[^/'"]+)(/[^'"\s]+/?)(\w+\.(?:py|js|html|css|png|jpg|gif|svg|json|xml|yaml|yml))\1"""), r'"\g<2>/*PATH*/\g<4>"'),
     (re.compile(r"""(['"])(https?://[^/'"]+)(/[^'"\s]+)\1"""), r'"\g<2>/*PATH*"'),
-<<<<<<< HEAD
     (re.compile(r"""(['"])((?:\\.|[^\\\1])*?)\1"""), lambda m: '...' if len(m.group(2)) > 10 else m.group(0)),
-=======
-    (re.compile(r"""(['"])((?:\\.|[^\\\1])*?)\1"""),
-     lambda m: '...' if len(m.group(2)) > 5 else m.group(0)),
->>>>>>> 542390e0
 ]
 SINGLE_VOICE_ID_FINDER = re.compile(r"""("([a-z]{2,3}-[A-Z][a-zA-Z0-9]{1,3}(?:-(?:[A-Z]{2}|[a-zA-Z0-9]+))?-[A-Z][a-zA-Z0-9]+Neural)",?)""", re.VERBOSE)
 BLOCK_COMPRESSION_PATTERNS = {
     "VOICE_ID": re.compile(r"""^\s*"([a-z]{2,3}-[A-Z][a-zA-Z0-9]{1,3}(?:-(?:[A-Z]{2}|[a-zA-Z0-9]+))?-[A-Z][a-zA-Z0-9]+Neural)",?\s*$""", re.VERBOSE),
     "QUOTED_UUID": re.compile(r"""^\s*(['"])[a-fA-F0-9]{8}-?[a-fA-F0-9]{4}-?[a-fA-F0-9]{4}-?[a-fA-F0-9]{4}-?[a-fA-F0-9]{12}\1,?$"""),
 }
-<<<<<<< HEAD
 DEFAULT_MIN_CONSECUTIVE_LINES = 3
-=======
-DEFAULT_MIN_CONSECUTIVE_LINES = 2
-
->>>>>>> 542390e0
 DEFINITION_SIMPLIFICATION_PATTERNS = [
     (re.compile(r'\b\d{2,}\.\d{1,}|\d{1,}\.\d{2,}\b'), '*FLOAT*'),
     (re.compile(r'\b\d{3,}\b'), '*INT*'),
@@ -165,12 +131,6 @@
     (re.compile(r'\b[a-fA-F0-9]{10,}\b'), '*HEX*'),
     (re.compile(r'[a-zA-Z0-9+/=]{20,}'), '*BASE64LIKE*'),
 ]
-<<<<<<< HEAD
-DEFAULT_LARGE_LITERAL_THRESHOLD = 10
-ALL_PLACEHOLDERS = [r'\*...\*', r'\*INT\*', r'\*FLOAT\*', r'\*UUID\*', r'\*NUM_LONG\*', r'\*HEX_LONG\*', r'\*BASE64LIKE_LONG\*', r'\*HEX\*', r'\*BASE64LIKE\*', r'\/\*PATH\*\/?']
-PLACEHOLDER_CLEANUP_PATTERN = re.compile(r"""^\s*(?:(?:{placeholder_group})|[,\[\]{{}}]|\s)+\s*$""".format(placeholder_group='|'.join(ALL_PLACEHOLDERS)), re.VERBOSE)
-FILE_HEADER_RE = re.compile(r"^--- File: (.*) ---$")
-=======
 
 DEFAULT_LARGE_LITERAL_THRESHOLD = 5
 
@@ -195,7 +155,6 @@
     """.format(placeholder_group='|'.join(ALL_PLACEHOLDERS)),
     re.VERBOSE
 )
->>>>>>> 542390e0
 
 # --- Globals ---
 seen_content_hashes = set()
@@ -221,14 +180,10 @@
     ext_counts = Counter(); explicit_files = set(); interesting_lower = {fn.lower() for fn in interesting_filenames}; code_ext_lower = {ext.lower() for ext in code_extensions}
     for fname in filenames:
         base, ext = os.path.splitext(fname); fname_lower = fname.lower(); ext_lower = ext.lower()
-<<<<<<< HEAD
-        is_interesting = (fname_lower in interesting_lower or base.lower() in interesting_lower or fname in code_extensions or base in code_extensions)
-=======
         is_interesting = (fname_lower in interesting_lower or
                           base.lower() in interesting_lower or
                           fname in code_extensions or
                           base in code_extensions)
->>>>>>> 542390e0
         if is_interesting: explicit_files.add(fname)
         elif ext_lower and ext_lower not in code_ext_lower: ext_counts[ext_lower] += 1
         elif not ext and base and fname_lower not in interesting_lower and base.lower() not in interesting_lower: ext_counts['<no_ext>'] += 1
@@ -238,7 +193,6 @@
     if not summary_parts: return f"{len(filenames)} other file(s)"
     return ", ".join(summary_parts)
 
-<<<<<<< HEAD
 def generate_output_file_summary(report_data: Dict[str, Counter], mode: str) -> str:
     """ Generates a formatted string block summarizing included file types for the output file header. """
     summary_lines = []; total_files = 0; included_types = {}
@@ -301,22 +255,14 @@
     return find_file_context
 
 
-=======
->>>>>>> 542390e0
 # --- Core Processing Functions ---
 
 def simplify_source_code(
-    content: str, strip_logging: bool, large_literal_threshold: int, disable_literal_compression: bool
+    content: str,
+    strip_logging: bool,
+    large_literal_threshold: int,
+    disable_literal_compression: bool
 ) -> str:
-<<<<<<< HEAD
-    """ Simplifies source code for Standard Mode. """
-    if not content.strip(): return ""
-    content = re.sub(r'/\*.*?\*/', '', content, flags=re.DOTALL); content = re.sub(r'<!--.*?-->', '', content, flags=re.DOTALL)
-    content = re.sub(r'"""(?:.|\n)*?"""', '', content, flags=re.MULTILINE); content = re.sub(r"'''(?:.|\n)*?'''", '', content, flags=re.MULTILINE)
-    lines = content.splitlines(); simplified_lines = []
-    in_literal_block = False; literal_block_start_index = -1; literal_line_count = 0
-    literal_line_pattern = re.compile(r"""^\s*(?:(?:r|u|f|b)?(['"])(?:(?=(\\?))\2.)*?\1|\d+(?:\.\d*)?(?:[eE][+-]?\d+)?|True|False|None|\*...\*|\*INT\*|\*FLOAT\*|\*NUM_LONG\*|\*HEX_LONG\*|\*BASE64LIKE_LONG\*)\s*,?\s*$""", re.VERBOSE)
-=======
     if not content.strip(): return ""
     content = re.sub(r'/\*.*?\*/', '', content, flags=re.DOTALL)
     content = re.sub(r'<!--.*?-->', '', content, flags=re.DOTALL)
@@ -329,13 +275,14 @@
     literal_block_start_index = -1
     literal_line_count = 0
     literal_line_pattern = re.compile(r"""^\s*(?:(?:r|u|f|b)?(['"])(?:(?=(\\?))\2.)*?\1|\d+(?:\.\d*)?(?:[eE][+-]?\d+)?|True|False|None|\*NUM_LONG\*|\*HEX_LONG\*|\*BASE64LIKE_LONG\*|\*UUID\*|\*INT\*|\*FLOAT\*|\*...\*)\s*[,\]\}]?\s*$""", re.VERBOSE)
->>>>>>> 542390e0
     list_dict_start_pattern = re.compile(r'[:=]\s*(\[|\{)\s*$')
     for i, line in enumerate(lines):
         original_line = line
-<<<<<<< HEAD
-        line = re.sub(r'(?<![:/])#.*$', '', line); line = re.sub(r'\s+//.*$', '', line)
-        line = re.sub(r'^\s*//.*$', '', line); line = re.sub(r'\s+--.*$', '', line); line = re.sub(r'^\s*--.*$', '', line)
+        line = re.sub(r'(?<![:/])#.*$', '', line)
+        line = re.sub(r'\s+//.*$', '', line)
+        line = re.sub(r'^\s*//.*$', '', line)
+        line = re.sub(r'\s+--.*$', '', line)
+        line = re.sub(r'^\s*--.*$', '', line)
         stripped_line = line.strip()
         if strip_logging and stripped_line:
             if re.match(r'^(?:log|logger|logging|console|print|fmt\.Print|System\.out\.print|TRACE|DEBUG|INFO|WARN|ERROR|FATAL)\b', stripped_line, re.IGNORECASE):
@@ -399,158 +346,10 @@
             is_source = (ext_lower in code_extensions_set or filename in code_extensions_set or fname_lower in code_extensions_set)
             relative_file_path = file_path.relative_to(target_path)
             if is_source: source_files_to_process.append((relative_file_path, file_path, ext_lower))
-=======
-        line = re.sub(r'(?<![:/])#.*$', '', line)
-        line = re.sub(r'\s+//.*$', '', line)
-        line = re.sub(r'^\s*//.*$', '', line)
-        line = re.sub(r'\s+--.*$', '', line)
-        line = re.sub(r'^\s*--.*$', '', line)
-        stripped_line = line.strip()
-
-        if strip_logging and stripped_line:
-            if re.match(r'^(?:log(?:ger|ging)?|console|print(?:ln|f|Error)?|fmt\.Print|System\.(?:out|err)\.print|TRACE|DEBUG|INFO|WARN(?:ING)?|ERROR|FATAL|EXCEPTION|CRITICAL)\b', stripped_line, re.IGNORECASE):
-                 if '(' in stripped_line and stripped_line.endswith(')'):
-                    if stripped_line.count('(') == 1 and stripped_line.count(')') == 1:
-                        if not re.search(r'\)\s*\+\s*\(', stripped_line):
-                             log.debug(f"Stripping logging line: {original_line.strip()}")
-                             continue
-        
-        is_potential_start = list_dict_start_pattern.search(line) is not None
-        is_end_char = stripped_line.endswith(']') or stripped_line.endswith('}') or \
-                      stripped_line.endswith('],') or stripped_line.endswith('},')
-        
-        current_line_index = len(simplified_lines) 
-
-        if is_potential_start and not in_literal_block:
-            in_literal_block = True
-            literal_block_start_index = current_line_index
-            literal_line_count = 0
-            simplified_lines.append(original_line)
-        elif in_literal_block:
-            is_simple_literal_line = literal_line_pattern.match(stripped_line) is not None
-            
-            if is_simple_literal_line:
-                literal_line_count += 1
-                simplified_lines.append(original_line)
-            elif is_end_char:
-                simplified_lines.append(original_line)
-                if not disable_literal_compression and literal_line_count >= large_literal_threshold and literal_block_start_index >= 0:
-                    start_slice_idx = literal_block_start_index + 1 
-                    end_slice_idx = start_slice_idx + literal_line_count
-                    
-                    if start_slice_idx < end_slice_idx and end_slice_idx < len(simplified_lines):
-                         try:
-                            indent_line_candidate = simplified_lines[start_slice_idx]
-                            indent_level = indent_line_candidate.find(indent_line_candidate.lstrip()) if indent_line_candidate.strip() else \
-                                           (simplified_lines[literal_block_start_index].find(simplified_lines[literal_block_start_index].lstrip()) + 2)
-                         except IndexError:
-                            indent_level = 2
-
-                         indent = " " * (indent_level if indent_level >=0 else 2)
-                         placeholder_line = f"{indent}# --- Large literal collection compressed ({literal_line_count} lines) ---"
-                         
-                         del simplified_lines[start_slice_idx:end_slice_idx]
-                         simplified_lines.insert(start_slice_idx, placeholder_line)
-                         log.debug(f"Compressed literal block, {literal_line_count} lines. Start index: {literal_block_start_index}, placeholder at {start_slice_idx}")
-                    else:
-                         log.warning(f"Compression slice error: start_block={literal_block_start_index}, start_slice={start_slice_idx}, end_slice={end_slice_idx}, len_simp={len(simplified_lines)}, lit_lines={literal_line_count}. Skipping.")
-                
-                in_literal_block = False
-                literal_block_start_index = -1
-                literal_line_count = 0
-            else:
-                log.debug(f"Complex line ended literal block: {stripped_line[:80]}")
-                simplified_lines.append(original_line)
-                in_literal_block = False
-                literal_block_start_index = -1
-                literal_line_count = 0
-        elif stripped_line: 
-            simplified_lines.append(line)
-        elif simplified_lines and simplified_lines[-1].strip():
-            simplified_lines.append("")
-
-    processed_content = "\n".join(simplified_lines).strip()
-    if processed_content: processed_content += "\n" 
-
-    for pattern, replacement in SIMPLIFICATION_PATTERNS:
-        processed_content = pattern.sub(replacement, processed_content)
-
-    processed_content = re.sub(r'\n{3,}', '\n\n', processed_content)
-    return processed_content
-
-def process_single_file_content(
-    target_file_path: Path,
-    buffer: io.StringIO,
-    strip_logging: bool,
-    large_literal_threshold: int,
-    disable_literal_compression_in_simplify: bool,
-    is_additional_context: bool = False 
-):
-    def write_to_buffer(text): buffer.write(text + "\n")
-    log_prefix = "Additional Context: " if is_additional_context else ""
-    log.debug(f"{log_prefix}Processing single file: {target_file_path} (Standard Mode)")
-    try:
-        display_path_str = str(target_file_path.relative_to(Path.cwd())) if target_file_path.is_absolute() else str(target_file_path)
-    except ValueError: display_path_str = str(target_file_path)
-    file_info_prefix = f"--- File: {display_path_str}"
-    if is_additional_context: file_info_prefix = f"--- File (from additional context): {display_path_str}"
-
-    if is_likely_binary(target_file_path):
-        log.warning(f"{log_prefix}Skipping likely binary: {target_file_path}")
-        write_to_buffer(file_info_prefix + " --- SKIPPED (BINARY) ---"); write_to_buffer("")
-        return
-    try:
-        log.debug(f"{log_prefix}Reading and simplifying source file: {target_file_path}")
-        with open(target_file_path, 'r', encoding='utf-8', errors='ignore') as f: content = f.read()
-        simplified_content = simplify_source_code(content, strip_logging, large_literal_threshold, disable_literal_compression_in_simplify)
-        is_empty_after_simplification = not simplified_content.strip()
-        write_to_buffer(file_info_prefix + " ---")
-        if is_empty_after_simplification: write_to_buffer("# (File is empty or contained only comments/whitespace/logging after simplification)")
-        else: write_to_buffer(simplified_content.strip())
-        write_to_buffer(f"--- End File: {display_path_str} ---"); write_to_buffer("") 
-    except OSError as e:
-        log.error(f"{log_prefix}Error reading file {target_file_path}: {e}")
-        write_to_buffer(file_info_prefix + " Error Reading ---"); write_to_buffer(f"### Error reading file: {type(e).__name__}: {e} ###"); write_to_buffer(f"--- End File: {display_path_str} ---"); write_to_buffer("")
-    except Exception as e:
-        log.error(f"{log_prefix}Error processing file {target_file_path}: {e}", exc_info=(log.getEffectiveLevel() <= logging.DEBUG))
-        write_to_buffer(file_info_prefix + " Error Processing ---"); write_to_buffer(f"### Error processing file: {type(e).__name__}: {e} ###"); write_to_buffer(f"--- End File: {display_path_str} ---"); write_to_buffer("")
-
-def process_folder_contents(
-    folder_to_scan: Path, buffer: io.StringIO, ignore_set: set, code_extensions_set: set,
-    interesting_filenames_set: set, skip_empty: bool, strip_logging: bool, skip_duplicates: bool, 
-    large_literal_threshold: int, disable_literal_compression_in_simplify: bool, is_additional_context: bool = False
-):
-    global seen_content_hashes 
-    def write_to_buffer(text): buffer.write(text + "\n")
-    log_prefix = "Additional Context Folder: " if is_additional_context else "Primary Folder: "
-    log.debug(f"Starting folder walk for: {log_prefix}{folder_to_scan} (Standard Mode)")
-    if not is_additional_context: log.debug(f"Primary folder scan - Effective skip_empty: {skip_empty}, skip_duplicates: {skip_duplicates}")
-
-    for dirpath_str, dirnames, filenames in os.walk(folder_to_scan, topdown=True, onerror=lambda e: log.warning(f"Cannot access {e.filename} - {e}")):
-        current_path = Path(dirpath_str)
-        try: current_rel_path_in_scan = current_path.relative_to(folder_to_scan)
-        except ValueError: log.warning(f"Could not determine relative path for {current_path} against base {folder_to_scan}. Skipping."); dirnames[:] = []; continue
-        log.debug(f"{log_prefix}Processing directory: {current_rel_path_in_scan}")
-        dirnames[:] = [d for d in dirnames if d not in ignore_set and not d.startswith('.') and not any(Path(d).match(p) for p in ignore_set if '*' in p or '?' in p)]
-        filenames.sort(); dirnames.sort()
-        source_files_to_process, other_text_filenames = [], []
-        for filename in filenames:
-            if filename in ignore_set or any(Path(filename).match(p) for p in ignore_set if '*' in p or '?' in p): log.debug(f"{log_prefix}Ignoring file by pattern: {current_rel_path_in_scan / filename}"); continue
-            if filename.startswith('.') and filename.lower() not in interesting_filenames_set and filename not in code_extensions_set: log.debug(f"{log_prefix}Ignoring hidden file: {current_rel_path_in_scan / filename}"); continue
-            file_path_abs = current_path / filename 
-            if not file_path_abs.is_file(): continue
-            if is_likely_binary(file_path_abs): log.debug(f"{log_prefix}Skipping likely binary file: {file_path_abs}"); continue
-            base, ext = os.path.splitext(filename); ext_lower, fname_lower = ext.lower(), filename.lower()
-            is_source = (ext_lower in code_extensions_set or filename in code_extensions_set or fname_lower in code_extensions_set)
-            relative_file_path_in_scan = file_path_abs.relative_to(folder_to_scan)
-            if is_source: source_files_to_process.append((relative_file_path_in_scan, file_path_abs))
->>>>>>> 542390e0
             else: other_text_filenames.append(filename)
         if source_files_to_process:
-            dir_header_display_path = str(current_rel_path_in_scan) if str(current_rel_path_in_scan) != '.' else folder_to_scan.name
-            dir_header = f"\n{'=' * 10} Directory ({log_prefix.strip(': ')}): {dir_header_display_path} {'=' * 10}\n"
+            dir_header = f"\n{'=' * 10} Directory: {current_rel_path} {'=' * 10}\n" if str(current_rel_path) != '.' else ""
             if dir_header: write_to_buffer(dir_header)
-<<<<<<< HEAD
             for rel_path, full_path, file_ext in source_files_to_process:
                 file_info_prefix = f"--- File: {rel_path}"; file_id_for_report = get_file_id_from_path_str(rel_path.name)
                 if file_id_for_report not in report_data: report_data[file_id_for_report] = Counter()
@@ -636,30 +435,13 @@
             if is_likely_binary(file_path): log.debug(f"Skipping binary file: {file_path.relative_to(target_path)}"); continue
             base, ext = os.path.splitext(filename); ext_lower = ext.lower(); fname_lower = filename.lower()
             is_source = (ext_lower in code_extensions_set or filename in code_extensions_set or fname_lower in code_extensions_set)
-            if is_source:
-                relative_file_path = file_path.relative_to(target_path); source_file_count += 1
-                file_id = get_file_id_from_path_str(filename)
-                if file_id not in report_data: report_data[file_id] = Counter()
-                report_data[file_id]['dumped'] += 1
-                buffer.write(f"\n{'=' * 20} START FILE: {relative_file_path} {'=' * 20}\n")
-                log.info(f"Dumping source file ({source_file_count}): {relative_file_path}")
-                try:
-                    with open(file_path, 'r', encoding='utf-8', errors='ignore') as f: content = f.read()
-                    if not content.endswith('\n'): content += '\n'; buffer.write(content)
-                except OSError as e: log.error(f"Read error: {relative_file_path}: {e}"); report_data[file_id]['read_error'] += 1; buffer.write(f"### Error reading file: {e} ###\n")
-                except Exception as e: log.error(f"Processing error: {relative_file_path}: {e}", exc_info=True); report_data[file_id]['processing_error'] += 1; buffer.write(f"### Error processing file: {e} ###\n")
-                buffer.write(f"{'=' * 20} END FILE: {relative_file_path} {'=' * 20}\n")
-            else: log.debug(f"Skipping non-source file: {current_rel_path / filename}")
-    log.info(f"Finished raw source dump. Dumped {source_file_count} source files.")
-    return source_file_count
-
-# --- Post-Processing Functions (Used by standard mode) ---
-
-def apply_post_simplification_patterns(content: str, patterns: list[tuple[re.Pattern, Any]]) -> tuple[str, int]:
-    """ Applies post-simplification regex patterns. (Standard Mode) """
-    total_replacements = 0; lines = content.splitlines(keepends=True); output_lines = []
-    log.debug(f"Applying {len(patterns)} post-simplification patterns..."); pattern_counts = Counter()
-=======
+            relative_file_path_in_scan = file_path_abs.relative_to(folder_to_scan)
+            if is_source: source_files_to_process.append((relative_file_path_in_scan, file_path_abs))
+            else: other_text_filenames.append(filename)
+        if source_files_to_process:
+            dir_header_display_path = str(current_rel_path_in_scan) if str(current_rel_path_in_scan) != '.' else folder_to_scan.name
+            dir_header = f"\n{'=' * 10} Directory ({log_prefix.strip(': ')}): {dir_header_display_path} {'=' * 10}\n"
+            if dir_header: write_to_buffer(dir_header)
             for rel_path_in_scan, full_path_abs in source_files_to_process:
                 display_path_for_marker = f"{folder_to_scan.name}/{rel_path_in_scan}" if is_additional_context and str(folder_to_scan.name) != "." else str(rel_path_in_scan)
                 file_info_prefix = f"--- File: {display_path_for_marker}"
@@ -737,15 +519,14 @@
 
 # --- Post-Processing Functions ---
 def apply_post_simplification_patterns(content: str, patterns: list[tuple[re.Pattern, Any]]) -> tuple[str, int]:
-    total_replacements = 0; lines = content.splitlines(keepends=True); output_lines = []; log.debug(f"Applying {len(patterns)} post-simplification patterns...")
-    pattern_counts = Counter()
->>>>>>> 542390e0
+    """ Applies post-simplification regex patterns. (Standard Mode) """
+    total_replacements = 0; lines = content.splitlines(keepends=True); output_lines = []
+    log.debug(f"Applying {len(patterns)} post-simplification patterns..."); pattern_counts = Counter()
     for line in lines:
         modified_line = line
         for i, (pattern, replacement) in enumerate(patterns):
             try:
                  original_line_segment = modified_line
-<<<<<<< HEAD
                  if callable(replacement): modified_line_new, count = pattern.subn(replacement, modified_line)
                  else: modified_line_new, count = pattern.subn(replacement, modified_line)
                  if count > 0:
@@ -755,18 +536,10 @@
                          for k in range(min(len(original_line_segment), len(modified_line_new))):
                              if original_line_segment[k] != modified_line_new[k]: diff_start = k; break
                          log.debug(f"  Pattern {i} ({pattern.pattern[:30]}...) matched {count} time(s) on line: ...{original_line_segment[max(0,diff_start-10):diff_start+10]}... -> ...{modified_line_new[max(0,diff_start-10):diff_start+10]}...")
-=======
-                 modified_line_new, count = pattern.subn(replacement, modified_line) if not callable(replacement) else pattern.subn(replacement, modified_line)
-                 if count > 0:
-                     total_replacements += count; pattern_counts[i] += count
-                     if log.getEffectiveLevel() <= logging.DEBUG: # Simplified debug log
-                         log.debug(f"  Pattern {i} ({pattern.pattern[:30]}...) matched {count} time(s).")
->>>>>>> 542390e0
                      modified_line = modified_line_new
             except Exception as e: log.error(f"Error applying post-simplification pattern {i} ({pattern.pattern}) to line: {e}"); log.debug(f"Problematic line: {line.strip()[:100]}")
         output_lines.append(modified_line)
     modified_content = "".join(output_lines)
-<<<<<<< HEAD
     if pattern_counts: log.debug(f"Post-simplification counts: {dict(pattern_counts)}")
     log.info(f"Applied {len(patterns)} post-simplification patterns, making {total_replacements} replacements.")
     return modified_content, total_replacements
@@ -775,76 +548,63 @@
     """ Expands lines with multiple pattern instances. (Standard Mode) """
     lines = content.splitlines(keepends=False); output_lines = []; lines_expanded = 0
     log.debug(f"--- expand_multi_pattern_lines: Scanning for '{pattern_name_for_log}' ---")
-=======
-    if pattern_counts: log.debug(f"Post-simplification pattern counts: {pattern_counts}")
-    log.info(f"Applied {len(patterns)} post-simplification patterns, making {total_replacements} total replacements.")
-    return modified_content, total_replacements
-
-def expand_multi_pattern_lines(content: str, finder_pattern: re.Pattern, pattern_name_for_log: str = "PATTERN") -> tuple[str, int]:
-    lines = content.splitlines(keepends=False); output_lines = []; lines_expanded = 0
-    log.debug(f"--- expand_multi_pattern_lines: Starting scan for '{pattern_name_for_log}' ---")
->>>>>>> 542390e0
     for i, line in enumerate(lines):
         stripped_line = line.strip()
         if not stripped_line or stripped_line.startswith(("#", "---", "##", "==", "*LINE_REF_")): output_lines.append(line + "\n"); continue
         try: matches = finder_pattern.findall(line)
-<<<<<<< HEAD
-        except Exception as e: log.error(f"Regex error on line {i+1}: {e}"); log.debug(f"Line: {line}"); matches = []
+        except Exception as e: log.error(f"Regex error finding patterns on line {i+1}: {e}"); log.debug(f"Problematic line: {line}"); matches = []
         if len(matches) > 1:
-             combined_match_len = sum(len(str(m[0]).strip(',').strip()) for m in matches if isinstance(m, tuple) and m)
-             if not combined_match_len and matches: combined_match_len = sum(len(str(m).strip(',').strip()) for m in matches)
+             combined_match_len = sum(len(str(m).strip(',').strip()) for m in matches)
              stripped_len_approx = len(re.sub(r'\s+|,', '', stripped_line))
-             if combined_match_len and combined_match_len >= stripped_len_approx * 0.8:
-                log.info(f"Expanding line {i+1} with {len(matches)} '{pattern_name_for_log}' instances."); log.debug(f"Original: {line.strip()}")
+             if combined_match_len >= stripped_len_approx * 0.8:
+                log.info(f"Expanding line {i+1} containing {len(matches)} instances of '{pattern_name_for_log}'."); log.debug(f"Original line {i+1}: {line.strip()}")
                 lines_expanded += 1; indent_level = line.find(stripped_line[0]) if stripped_line else 0; indent = " " * indent_level
-                for match_item in matches:
-                    match_str = str(match_item[0]).strip() if isinstance(match_item, tuple) and match_item else str(match_item).strip()
-                    output_lines.append(f"{indent}{match_str}\n"); log.debug(f"  Expanded to: {indent}{match_str}")
+                for match_item in matches: match_str = str(match_item).strip(); output_lines.append(f"{indent}{match_str}\n"); log.debug(f"  Expanded to: {indent}{match_str}")
                 continue
         output_lines.append(line + "\n")
-    log.info(f"Finished line expansion. Expanded {lines_expanded} lines.")
+    log.info(f"Finished line expansion pre-processing. Expanded {lines_expanded} lines containing multiple '{pattern_name_for_log}' instances.")
     return "".join(output_lines), lines_expanded
 
 def compress_pattern_blocks(content: str, patterns_to_compress: dict[str, re.Pattern], min_consecutive: int) -> tuple[str, int]:
-    """ Compresses blocks of lines matching specific patterns. (Standard Mode) """
     lines = content.splitlines(keepends=True); output_lines = []; total_blocks_compressed = 0; i = 0
-    log.debug(f"--- compress_pattern_blocks: Starting (min_consecutive={min_consecutive}) ---")
+    log.debug(f"--- compress_pattern_blocks: Starting scan (min_consecutive={min_consecutive}) ---")
     while i < len(lines):
-        current_line = lines[i]; stripped_line = current_line.strip(); matched_pattern_name = None
+        current_line, stripped_line = lines[i], lines[i].strip(); matched_pattern_name = None
         is_ignorable = (stripped_line.startswith(("--- File:", "--- End File:", "#", "===", "*LINE_REF_", "## [Compressed Block:")) or not stripped_line)
         if not is_ignorable:
             for name, pattern in patterns_to_compress.items():
-                if pattern.match(stripped_line): matched_pattern_name = name; log.debug(f"Line {i+1} potential start '{name}': {stripped_line[:60]}..."); break
+                if pattern.match(stripped_line): matched_pattern_name = name; log.debug(f"Line {i+1} potentially starts block '{name}': {stripped_line[:60]}..."); break
         if matched_pattern_name:
-            block_pattern_name = matched_pattern_name; block_start_index = i; block_lines_indices = [i]; j = i + 1
+            block_pattern_name, block_start_index, block_lines_indices = matched_pattern_name, i, [i]; j = i + 1
             while j < len(lines):
-                next_line_raw = lines[j]; next_stripped = next_line_raw.strip()
+                next_stripped = lines[j].strip()
                 next_is_ignorable = (next_stripped.startswith(("--- File:", "--- End File:", "#", "===", "*LINE_REF_", "## [Compressed Block:")) or not next_stripped)
-                if next_is_ignorable: log.debug(f"  Block '{block_pattern_name}' interrupted at line {j+1} by ignorable."); break
+                if next_is_ignorable: log.debug(f"  Block '{block_pattern_name}' interrupted at line {j+1} by ignorable line."); break
                 if patterns_to_compress[block_pattern_name].match(next_stripped): block_lines_indices.append(j); log.debug(f"  Line {j+1} continues block '{block_pattern_name}'."); j += 1
-                else: log.debug(f"  Block '{block_pattern_name}' ended at line {j+1} (no match/diff pattern)."); break
+                else: log.debug(f"  Block '{block_pattern_name}' ended at line {j+1}."); break
             block_count = len(block_lines_indices)
             if block_count >= min_consecutive:
-                first_line_in_block = lines[block_start_index]; indent = ""; first_line_stripped = first_line_in_block.strip()
+                first_line_in_block, first_line_stripped = lines[block_start_index], lines[block_start_index].strip(); indent = ""
                 if len(first_line_in_block) > len(first_line_stripped): indent = first_line_in_block[:len(first_line_in_block) - len(first_line_stripped)]
                 summary_line = f"{indent}## [Compressed Block: {block_count} lines matching pattern '{block_pattern_name}'] ##\n"
-                output_lines.append(summary_line); log.info(f"Compressed {block_count} lines (Indices {block_start_index+1}-{j}) matching '{block_pattern_name}'."); total_blocks_compressed += 1; i = j
+                output_lines.append(summary_line); log.info(f"Compressed {block_count} lines (Indices {block_start_index+1}-{j}) matching '{block_pattern_name}'.")
+                total_blocks_compressed += 1; i = j
             else:
-                log.debug(f"  Block '{block_pattern_name}' starting at {block_start_index+1} had only {block_count} lines (min={min_consecutive}). Not compressing.")
+                log.debug(f"  Block '{block_pattern_name}' starting at line {block_start_index+1} had {block_count} lines (min={min_consecutive}). Not compressing.")
                 for block_line_index in block_lines_indices: output_lines.append(lines[block_line_index])
                 i = j
         else: output_lines.append(current_line); i += 1
-    log.info(f"Pattern block compression finished. Compressed {total_blocks_compressed} blocks.")
+    log.info(f"Pattern block compression: Compressed {total_blocks_compressed} blocks (min consecutive: {min_consecutive}).")
     return "".join(output_lines), total_blocks_compressed
 
-def minify_repeated_lines(content: str, min_length: int, min_repetitions: int) -> tuple[str, int, Dict[str, Counter]]:
-    """ Identifies repeated lines, replaces with placeholders, tracks origins. (Standard Mode) """
-    global DEFINITION_SIMPLIFICATION_PATTERNS, FILE_HEADER_RE
-    lines = content.splitlines(keepends=True); line_counts = Counter(); meaningful_lines_indices: Dict[str, List[int]] = {}
-    log.debug(f"--- minify_repeated_lines: Scanning (len>={min_length}, reps>={min_repetitions}) ---")
+def minify_repeated_lines(content: str, min_length: int, min_repetitions: int) -> tuple[str, int]:
+    global DEFINITION_SIMPLIFICATION_PATTERNS
+    lines = content.splitlines(keepends=True); line_counts = Counter(); placeholder_template = "*LINE_REF_{}*"
+    meaningful_lines_indices = {}; log.debug(f"--- minify_repeated_lines: Scan lines >= {min_length} chars, repeated >= {min_repetitions}x ---")
     for i, line in enumerate(lines):
-        line_content_key = line; stripped_line = line.strip()
-        is_structural_or_placeholder = (stripped_line.startswith(("--- File:", "--- End File:", "#", "===", "*LINE_REF_", "## [Compressed Block:")) or re.match(r'^\*VOICE:.*\*$|\*UUID\*|\*...\*', stripped_line) or not stripped_line)
+        stripped_line = line.strip()
+        is_structural_or_placeholder = (stripped_line.startswith(("--- File:", "--- End File:", "#", "===", "*LINE_REF_", "## [Compressed Block:")) or
+            any(re.match(pat, stripped_line) for pat in (r'^\*VOICE:.*\*$', r'^\*UUID\*$', r'^\*...\*$')) or not stripped_line)
         if len(stripped_line) >= min_length and not is_structural_or_placeholder:
             line_counts[line_content_key] += 1
             if line_content_key not in meaningful_lines_indices: meaningful_lines_indices[line_content_key] = []
@@ -950,149 +710,10 @@
     proc_group.add_argument("--large-literal-threshold", type=int, default=DEFAULT_LARGE_LITERAL_THRESHOLD, help="Min lines in list/dict for literal compression (skipped if pattern comp enabled).")
 
     parser.add_argument("--log-level", default="WARNING", choices=["DEBUG", "INFO", "WARNING", "ERROR", "CRITICAL"], help="Set logging level.")
-=======
-        except Exception as e: log.error(f"Regex error finding patterns on line {i+1}: {e}"); log.debug(f"Problematic line: {line}"); matches = []
-        if len(matches) > 1:
-             combined_match_len = sum(len(str(m).strip(',').strip()) for m in matches)
-             stripped_len_approx = len(re.sub(r'\s+|,', '', stripped_line))
-             if combined_match_len >= stripped_len_approx * 0.8:
-                log.info(f"Expanding line {i+1} containing {len(matches)} instances of '{pattern_name_for_log}'."); log.debug(f"Original line {i+1}: {line.strip()}")
-                lines_expanded += 1; indent_level = line.find(stripped_line[0]) if stripped_line else 0; indent = " " * indent_level
-                for match_item in matches: match_str = str(match_item).strip(); output_lines.append(f"{indent}{match_str}\n"); log.debug(f"  Expanded to: {indent}{match_str}")
-                continue
-        output_lines.append(line + "\n")
-    log.info(f"Finished line expansion pre-processing. Expanded {lines_expanded} lines containing multiple '{pattern_name_for_log}' instances.")
-    return "".join(output_lines), lines_expanded
-
-def compress_pattern_blocks(content: str, patterns_to_compress: dict[str, re.Pattern], min_consecutive: int) -> tuple[str, int]:
-    lines = content.splitlines(keepends=True); output_lines = []; total_blocks_compressed = 0; i = 0
-    log.debug(f"--- compress_pattern_blocks: Starting scan (min_consecutive={min_consecutive}) ---")
-    while i < len(lines):
-        current_line, stripped_line = lines[i], lines[i].strip(); matched_pattern_name = None
-        is_ignorable = (stripped_line.startswith(("--- File:", "--- End File:", "#", "===", "*LINE_REF_", "## [Compressed Block:")) or not stripped_line)
-        if not is_ignorable:
-            for name, pattern in patterns_to_compress.items():
-                if pattern.match(stripped_line): matched_pattern_name = name; log.debug(f"Line {i+1} potentially starts block '{name}': {stripped_line[:60]}..."); break
-        if matched_pattern_name:
-            block_pattern_name, block_start_index, block_lines_indices = matched_pattern_name, i, [i]; j = i + 1
-            while j < len(lines):
-                next_stripped = lines[j].strip()
-                next_is_ignorable = (next_stripped.startswith(("--- File:", "--- End File:", "#", "===", "*LINE_REF_", "## [Compressed Block:")) or not next_stripped)
-                if next_is_ignorable: log.debug(f"  Block '{block_pattern_name}' interrupted at line {j+1} by ignorable line."); break
-                if patterns_to_compress[block_pattern_name].match(next_stripped): block_lines_indices.append(j); log.debug(f"  Line {j+1} continues block '{block_pattern_name}'."); j += 1
-                else: log.debug(f"  Block '{block_pattern_name}' ended at line {j+1}."); break
-            block_count = len(block_lines_indices)
-            if block_count >= min_consecutive:
-                first_line_in_block, first_line_stripped = lines[block_start_index], lines[block_start_index].strip(); indent = ""
-                if len(first_line_in_block) > len(first_line_stripped): indent = first_line_in_block[:len(first_line_in_block) - len(first_line_stripped)]
-                summary_line = f"{indent}## [Compressed Block: {block_count} lines matching pattern '{block_pattern_name}'] ##\n"
-                output_lines.append(summary_line); log.info(f"Compressed {block_count} lines (Indices {block_start_index+1}-{j}) matching '{block_pattern_name}'.")
-                total_blocks_compressed += 1; i = j
-            else:
-                log.debug(f"  Block '{block_pattern_name}' starting at line {block_start_index+1} had {block_count} lines (min={min_consecutive}). Not compressing.")
-                for block_line_index in block_lines_indices: output_lines.append(lines[block_line_index])
-                i = j
-        else: output_lines.append(current_line); i += 1
-    log.info(f"Pattern block compression: Compressed {total_blocks_compressed} blocks (min consecutive: {min_consecutive}).")
-    return "".join(output_lines), total_blocks_compressed
-
-def minify_repeated_lines(content: str, min_length: int, min_repetitions: int) -> tuple[str, int]:
-    global DEFINITION_SIMPLIFICATION_PATTERNS
-    lines = content.splitlines(keepends=True); line_counts = Counter(); placeholder_template = "*LINE_REF_{}*"
-    meaningful_lines_indices = {}; log.debug(f"--- minify_repeated_lines: Scan lines >= {min_length} chars, repeated >= {min_repetitions}x ---")
-    for i, line in enumerate(lines):
-        stripped_line = line.strip()
-        is_structural_or_placeholder = (stripped_line.startswith(("--- File:", "--- End File:", "#", "===", "*LINE_REF_", "## [Compressed Block:")) or
-            any(re.match(pat, stripped_line) for pat in (r'^\*VOICE:.*\*$', r'^\*UUID\*$', r'^\*...\*$')) or not stripped_line)
-        if len(stripped_line) >= min_length and not is_structural_or_placeholder:
-            line_counts[line] += 1
-            if line not in meaningful_lines_indices: meaningful_lines_indices[line] = []
-            meaningful_lines_indices[line].append(i)
-
-    replacement_map, definition_lines, placeholder_counter = {}, [], 1
-    repeated_lines = sorted([(l, c) for l, c in line_counts.items() if c >= min_repetitions], key=lambda item: (-item[1], item[0]))
-    for line, count in repeated_lines:
-        if line not in replacement_map:
-            placeholder = placeholder_template.format(placeholder_counter); replacement_map[line] = placeholder
-            log.debug(f"  Def {placeholder} for line ({count}x): {line.strip()[:80]}...")
-            simplified_definition_content = line.rstrip()
-            for pattern, replacement in DEFINITION_SIMPLIFICATION_PATTERNS:
-                 try: simplified_definition_content = pattern.sub(replacement, simplified_definition_content) if not callable(replacement) else pattern.subn(replacement, simplified_definition_content)[0]
-                 except Exception as e: log.warning(f"Error def simp pattern {pattern.pattern}: {e}")
-            definition_lines.append(f"{placeholder} = {simplified_definition_content}"); placeholder_counter += 1
-    if not replacement_map: log.info("Line minification: No lines met criteria."); return content, 0
-
-    new_lines = lines[:]; num_actual_replacements = 0
-    for original_line, placeholder in replacement_map.items():
-        for index in meaningful_lines_indices.get(original_line, []):
-            new_lines[index] = placeholder + ("\n" if original_line.endswith("\n") else "")
-            num_actual_replacements += 1
-    minified_content = "".join(new_lines)
-    if definition_lines:
-        definition_header = ["", "=" * 40, f"# Line Minification Definitions ({len(definition_lines)}):", f"# (Lines >= {min_length} chars, >= {min_repetitions}x, content simplified)", "=" * 40]
-        definition_block = "\n".join(definition_header + definition_lines) + "\n\n"
-        log.info(f"Line minification: Replaced {num_actual_replacements} occurrences of {len(definition_lines)} unique lines.")
-        return definition_block + minified_content, num_actual_replacements
-    return content, 0 # Should not happen if def_lines is populated
-
-def post_process_cleanup(content: str, cleanup_pattern: re.Pattern) -> tuple[str, int]:
-    lines = content.splitlines(keepends=True); output_lines = []; lines_removed = 0
-    log.debug(f"--- post_process_cleanup: Starting final cleanup using pattern: {cleanup_pattern.pattern} ---")
-    for i, line in enumerate(lines):
-        stripped_line = line.strip()
-        if (line.startswith(("*LINE_REF_", "## [Compressed Block:", "--- File:", "--- End File:", "===")) or stripped_line.startswith("#")):
-            output_lines.append(line); continue
-        if cleanup_pattern.match(line): log.debug(f"Post-cleanup removing line {i+1}: {line.strip()[:80]}..."); lines_removed += 1
-        else: output_lines.append(line)
-    log.info(f"Post-processing cleanup removed {lines_removed} lines containing only placeholders/structure.")
-    cleaned_content = "".join(output_lines); return re.sub(r'\n{3,}', '\n\n', cleaned_content), lines_removed
-
-# --- Main Function ---
-def main():
-    global IGNORE_PATTERNS, CODE_EXTENSIONS, INTERESTING_FILENAMES, POST_SIMPLIFICATION_PATTERNS, BLOCK_COMPRESSION_PATTERNS, SINGLE_VOICE_ID_FINDER, DEFINITION_SIMPLIFICATION_PATTERNS, PLACEHOLDER_CLEANUP_PATTERN, seen_content_hashes, DEFAULT_LARGE_LITERAL_THRESHOLD, DEFAULT_MIN_CONSECUTIVE_LINES
-
-    DEFAULT_MIN_LINE_LENGTH_REC = 25
-    DEFAULT_MIN_REPETITIONS_REC = 2
-
-    parser = argparse.ArgumentParser(description="Generate a text representation of a folder/file.", formatter_class=argparse.ArgumentDefaultsHelpFormatter)
-    parser.add_argument("input_path", help="Primary target folder or file.")
-    parser.add_argument("--additional-context-folder", type=Path, default=None, help="Additional folder to include.")
-    parser.add_argument("-o", "--output", help="Output file (stdout if not set).")
-    parser.add_argument("--raw-dump", action="store_true", default=False, help="Dump content verbatim.")
-    
-    st_group = parser.add_argument_group('Standard Mode Options (ignored if --raw-dump)')
-    st_group.add_argument("--ignore", nargs='+', default=[], help="Names/patterns to ignore.")
-    st_group.add_argument("--source-ext", nargs='+', default=[], help="Source code extensions/filenames.")
-    st_group.add_argument("--interesting-files", nargs='+', default=[], help="Notable filenames for summaries.")
-    st_group.add_argument("--keep-empty", action="store_true", default=False, help="Keep files if empty after simplification.")
-    st_group.add_argument("--keep-duplicates", action="store_true", default=False, help="Keep files if simplified content is duplicated.")
-    
-    st_group.add_argument("--no-strip-logging", action="store_false", dest="strip_logging", default=True, help="Disable removing logging statements.")
-    st_group.add_argument("--no-apply-patterns", action="store_false", dest="apply_patterns", default=True, help="Disable detailed post-simplification (e.g., *UUID*).")
-    # MODIFIED: minify_lines is OFF by default. --minify-lines to enable.
-    st_group.add_argument("--minify-lines", action="store_true", dest="minify_lines", default=False, 
-                        help="Enable repeated identical long line minification (*LINE_REF_*).")
-    st_group.add_argument("--no-large-literal-compression", action="store_false", dest="large_literal_compression_enabled", default=True,
-                        help="Disable compressing large literal collections (lists/dicts).")
-    st_group.add_argument("--no-preprocess-split-lines", action="store_false", dest="preprocess_split_lines", default=True, 
-                        help="Disable pre-splitting multi-pattern lines (e.g. VOICE_IDs).")
-    st_group.add_argument("--no-compress-patterns", action="store_false", dest="compress_patterns", default=True, 
-                        help="Disable compressing consecutive pattern lines (e.g. blocks of VOICE_IDs).")
-    st_group.add_argument("--no-post-cleanup", action="store_false", dest="post_cleanup", default=True, 
-                        help="Disable final removal of placeholder-only lines.")
-
-    st_group.add_argument("--min-consecutive", type=int, default=DEFAULT_MIN_CONSECUTIVE_LINES, help="Min lines for pattern block compression.")
-    st_group.add_argument("--min-line-length", type=int, default=DEFAULT_MIN_LINE_LENGTH_REC, help="Min length for line minification (if --minify-lines).")
-    st_group.add_argument("--min-repetitions", type=int, default=DEFAULT_MIN_REPETITIONS_REC, help="Min repetitions for line minification (if --minify-lines).")
-    st_group.add_argument("--large-literal-threshold", type=int, default=DEFAULT_LARGE_LITERAL_THRESHOLD, help="Min lines for literal compression.")
-    
-    parser.add_argument("--log-level", default="WARNING", choices=["DEBUG", "INFO", "WARNING", "ERROR", "CRITICAL"], help="Logging level.")
->>>>>>> 542390e0
     args = parser.parse_args()
 
     log.setLevel(args.log_level.upper()); logging.getLogger().setLevel(args.log_level.upper())
     seen_content_hashes.clear(); total_bytes_written = 0
-<<<<<<< HEAD
     process_report_data: Dict[str, Counter] = {}
     minification_origin_report: Dict[str, Counter] = {}
     # <<< ADDED for cleanup origins >>>
@@ -1178,131 +799,10 @@
 
         file_summary_block = generate_output_file_summary(process_report_data, run_mode)
         output_content_to_write = initial_header_str + file_summary_block + main_content
-=======
-
-    primary_input_path_obj = Path(args.input_path)
-    if not primary_input_path_obj.exists(): log.critical(f"Error: Primary input path not found: '{args.input_path}'"); sys.exit(1)
-    if not (primary_input_path_obj.is_dir() or primary_input_path_obj.is_file()): log.critical(f"Error: Primary input path '{args.input_path}' is neither a directory nor a file."); sys.exit(1)
-    
-    resolved_primary_path = primary_input_path_obj.resolve(); is_primary_input_directory = resolved_primary_path.is_dir()
-    resolved_additional_context_path = None
-    if args.additional_context_folder:
-        additional_context_path_obj = Path(args.additional_context_folder)
-        if not additional_context_path_obj.is_dir(): log.warning(f"Warning: Additional context path '{args.additional_context_folder}' is not a directory. It will be ignored.")
-        else:
-            resolved_additional_context_path = additional_context_path_obj.resolve()
-            if resolved_additional_context_path == resolved_primary_path and is_primary_input_directory:
-                log.warning(f"Warning: Additional context folder is the same as the primary input folder. It will be processed once as primary."); resolved_additional_context_path = None 
-
-    print("-" * 40, file=sys.stderr)
-    print(f"Processing primary {'folder' if is_primary_input_directory else 'file'}: {resolved_primary_path}", file=sys.stderr)
-    if resolved_additional_context_path: print(f"Including additional context folder: {resolved_additional_context_path}", file=sys.stderr)
-    print(f"Output target: {'Stdout' if not args.output else args.output}", file=sys.stderr)
-    print(f"Log Level: {args.log_level.upper()}", file=sys.stderr)
-    print(f"Mode: {'RAW DUMP' if args.raw_dump else 'Standard (Compression/Simplification)'}", file=sys.stderr)
-
-    effective_skip_empty = not args.keep_empty; effective_skip_duplicates = not args.keep_duplicates
-
-    if not args.raw_dump:
-        print(f"  Skip empty (folder processing): {effective_skip_empty} ({'ON (DEFAULT)' if effective_skip_empty else 'Disabled (--keep-empty)'})", file=sys.stderr)
-        print(f"  Skip duplicates (folder processing): {effective_skip_duplicates} ({'ON (DEFAULT)' if effective_skip_duplicates else 'Disabled (--keep-duplicates)'})", file=sys.stderr)
-        print(f"  Strip logging: {args.strip_logging} ({'ON (DEFAULT)' if args.strip_logging else 'Disabled (--no-strip-logging)'})", file=sys.stderr)
-        print(f"  Apply detailed patterns: {args.apply_patterns} ({'ON (DEFAULT)' if args.apply_patterns else 'Disabled (--no-apply-patterns)'})", file=sys.stderr)
-        # MODIFIED: Reflect that minify_lines is OFF by default
-        print(f"  Minify identical lines: {args.minify_lines} ({'ON (--minify-lines)' if args.minify_lines else 'OFF (DEFAULT)'})", file=sys.stderr)
-        if args.minify_lines: print(f"    Min line length: {args.min_line_length}, Min repetitions: {args.min_repetitions}", file=sys.stderr)
-        print(f"  Large literal compression: {args.large_literal_compression_enabled} ({'ON (DEFAULT)' if args.large_literal_compression_enabled else 'Disabled (--no-large-literal-compression)'}, threshold: {args.large_literal_threshold})", file=sys.stderr)
-        print(f"  Pre-process split lines: {args.preprocess_split_lines} ({'ON (DEFAULT)' if args.preprocess_split_lines else 'Disabled (--no-preprocess-split-lines)'})", file=sys.stderr)
-        print(f"  Compress pattern blocks: {args.compress_patterns} ({'ON (DEFAULT)' if args.compress_patterns else 'Disabled (--no-compress-patterns)'})", file=sys.stderr)
-        if args.compress_patterns: print(f"    Min consecutive lines: {args.min_consecutive}", file=sys.stderr)
-        print(f"  Post-process cleanup: {args.post_cleanup} ({'ON (DEFAULT)' if args.post_cleanup else 'Disabled (--no-post-cleanup)'})", file=sys.stderr)
-    else: print("  (Standard mode options are ignored in raw dump mode, except for multiple input paths)", file=sys.stderr)
-    print("-" * 40, file=sys.stderr)
-
-    output_handle = None; output_path = None; buffer = io.StringIO(); output_content_to_write = ""
-    try:
-        header_desc = f"Primary {'folder' if is_primary_input_directory else 'file'}: {resolved_primary_path}"
-        if resolved_additional_context_path: header_desc += f" | Additional Context: {resolved_additional_context_path}"
-        options_list = []
-        if not args.raw_dump:
-            options_list.extend([f"strip_log={args.strip_logging}", f"apply_pat={args.apply_patterns}",
-                                 f"minify={args.minify_lines}({args.min_line_length}c,{args.min_repetitions}x)", # Reflects current state of args.minify_lines
-                                 f"large_lit={args.large_literal_compression_enabled}({args.large_literal_threshold}l)",
-                                 f"split_lines={args.preprocess_split_lines}", f"comp_pat={args.compress_patterns}({args.min_consecutive}l)",
-                                 f"cleanup={args.post_cleanup}"])
-            if is_primary_input_directory: options_list.extend([f"skip_empty_f={effective_skip_empty}", f"skip_dupl_f={effective_skip_duplicates}"])
-        header_options_summary = ", ".join(options_list)
-        header_lines = [f"# {'RAW DUMP' if args.raw_dump else 'Compressed Representation'} of {header_desc}",
-                        f"# Generated by folder_to_text.py ({'--raw-dump' if args.raw_dump else 'Standard Mode'})"]
-        if not args.raw_dump and header_options_summary: header_lines.append(f"# Options: {header_options_summary}")
-        header_lines.extend(["=" * 40, ""])
-        for line in header_lines: buffer.write(line + "\n")
-
-        if args.raw_dump:
-            log.info(f"Starting raw dump...")
-            process_folder_raw(str(resolved_primary_path), buffer, str(resolved_additional_context_path) if resolved_additional_context_path else None)
-            log.info(f"Finished raw dump.")
-        else: 
-            current_ignore = IGNORE_PATTERNS.copy(); current_ignore.update(args.ignore)
-            current_code_ext = CODE_EXTENSIONS.copy(); current_code_ext.update(args.source_ext)
-            current_interesting = INTERESTING_FILENAMES.copy(); current_interesting.update(args.interesting_files)
-            disable_literal_compression_flag = not args.large_literal_compression_enabled
-
-            log.info(f"Processing primary input: {resolved_primary_path} (Step 1a)...")
-            if is_primary_input_directory:
-                process_folder_contents(resolved_primary_path, buffer, current_ignore, current_code_ext, current_interesting,
-                                        effective_skip_empty, args.strip_logging, effective_skip_duplicates,
-                                        args.large_literal_threshold, disable_literal_compression_flag)
-            else: 
-                process_single_file_content(resolved_primary_path, buffer, args.strip_logging,
-                                            args.large_literal_threshold, disable_literal_compression_flag)
-            log.info("Finished processing primary input.")
-
-            if resolved_additional_context_path:
-                log.info(f"Processing additional context folder: {resolved_additional_context_path} (Step 1b)...")
-                buffer.write(f"\n{'=' * 10} STARTING ADDITIONAL CONTEXT: {resolved_additional_context_path.name} {'=' * 10}\n\n")
-                process_folder_contents(resolved_additional_context_path, buffer, current_ignore, current_code_ext, current_interesting,
-                                        effective_skip_empty, args.strip_logging, effective_skip_duplicates,
-                                        args.large_literal_threshold, disable_literal_compression_flag, is_additional_context=True)
-                buffer.write(f"\n{'=' * 10} FINISHED ADDITIONAL CONTEXT: {resolved_additional_context_path.name} {'=' * 10}\n\n")
-                log.info("Finished processing additional context folder.")
-        
-        if not args.raw_dump:
-            buffer.seek(0); processed_content = buffer.getvalue(); final_output_content = processed_content
-            num_lines_expanded, num_pattern_replacements, num_blocks_compressed, num_lines_minified, num_lines_cleaned_up = 0,0,0,0,0
-
-            if args.preprocess_split_lines and final_output_content.strip():
-                log.info("Pre-processing: Expanding multi-pattern lines (Step 2)...")
-                final_output_content, num_lines_expanded = expand_multi_pattern_lines(final_output_content, SINGLE_VOICE_ID_FINDER, "VOICE_ID")
-            else: log.debug("Skipping Step 2: Pre-process split lines (disabled or empty content)")
-
-            if args.compress_patterns and final_output_content.strip():
-                 log.info("Compressing consecutive pattern blocks (Step 3)...")
-                 final_output_content, num_blocks_compressed = compress_pattern_blocks(final_output_content, BLOCK_COMPRESSION_PATTERNS, args.min_consecutive)
-            else: log.debug("Skipping Step 3: Compress pattern blocks (disabled or empty content)")
-
-            if args.apply_patterns and final_output_content.strip():
-                log.info("Applying detailed post-simplification patterns (Step 4)...")
-                final_output_content, num_pattern_replacements = apply_post_simplification_patterns(final_output_content, POST_SIMPLIFICATION_PATTERNS)
-            else: log.debug("Skipping Step 4: Apply detailed patterns (disabled or empty content)")
-
-            if args.minify_lines and final_output_content.strip(): # This condition is now correct for minify_lines OFF by default
-                log.info("Minifying repeated identical lines (Step 5)...")
-                final_output_content, num_lines_minified = minify_repeated_lines(final_output_content, args.min_line_length, args.min_repetitions)
-            else: log.info(f"Skipping Step 5: Minify identical lines (minify_lines: {args.minify_lines}, content empty: {not final_output_content.strip()})")
-
-            if args.post_cleanup and final_output_content.strip():
-                 log.info("Applying post-processing cleanup (Step 6)...")
-                 final_output_content, num_lines_cleaned_up = post_process_cleanup(final_output_content, PLACEHOLDER_CLEANUP_PATTERN)
-            else: log.debug("Skipping Step 6: Post-process cleanup (disabled or empty content)")
-            output_content_to_write = final_output_content
-        else: buffer.seek(0); output_content_to_write = buffer.getvalue()
->>>>>>> 542390e0
 
         log.info("Writing final output...")
         if args.output:
             output_path = Path(args.output).resolve(); output_path.parent.mkdir(parents=True, exist_ok=True)
-<<<<<<< HEAD
             output_handle = open(output_path, 'w', encoding='utf-8'); log.debug(f"Opening output file: {output_path}")
         else: output_handle = sys.stdout; log.debug("Using stdout for output.")
         output_handle.write(output_content_to_write); total_bytes_written = len(output_content_to_write.encode('utf-8')); log.info("Finished writing output.")
@@ -1374,37 +874,6 @@
         if args.output and output_handle and output_handle is not sys.stdout:
             try: output_handle.close(); log.debug(f"Closed output file: {output_path}")
             except Exception as e: log.error(f"Error closing output file '{args.output}': {e}")
-=======
-            with open(output_path, 'w', encoding='utf-8') as output_handle: output_handle.write(output_content_to_write)
-            log.debug(f"Opened and wrote to output file: {output_path}")
-        else: sys.stdout.write(output_content_to_write); output_handle = sys.stdout; log.debug("Wrote to stdout for output.")
-        total_bytes_written = len(output_content_to_write.encode('utf-8'))
-        log.info("Finished writing output.")
-
-        print("-" * 40, file=sys.stderr); print("Processing complete.", file=sys.stderr)
-        print(f"Mode: {'RAW DUMP' if args.raw_dump else 'Standard'}", file=sys.stderr)
-        if not args.raw_dump:
-             print(f"  Line expansion: {num_lines_expanded if args.preprocess_split_lines else 'SKIPPED (disabled)'}.", file=sys.stderr)
-             print(f"  Pattern block compression: {num_blocks_compressed if args.compress_patterns else 'SKIPPED (disabled)'} blocks created.", file=sys.stderr)
-             print(f"  Detailed pattern application: {num_pattern_replacements if args.apply_patterns else 'SKIPPED (disabled)'} replacements.", file=sys.stderr)
-             # MODIFIED: Reflect that minify_lines is OFF by default
-             if args.minify_lines: 
-                 if num_lines_minified > 0: print(f"  Identical line minification: {num_lines_minified} occurrences replaced.", file=sys.stderr)
-                 else: print(f"  Identical line minification: No lines met criteria for replacement (or feature enabled but no matches).", file=sys.stderr)
-             else: print(f"  Identical line minification: SKIPPED (default off, use --minify-lines to enable).", file=sys.stderr)
-             print(f"  Post-processing cleanup: {num_lines_cleaned_up if args.post_cleanup else 'SKIPPED (disabled)'} lines removed.", file=sys.stderr)
-        if args.output and output_path: print(f"Total bytes written to {output_path}: {total_bytes_written}", file=sys.stderr)
-        else: print(f"Total bytes written to stdout: {total_bytes_written}", file=sys.stderr)
-        print("-" * 40, file=sys.stderr)
-    except IOError as e:
-        log.critical(f"I/O Error: {e}")
-        if args.output: log.critical(f"Failed operation likely involved file: {args.output}")
-        sys.exit(1)
-    except KeyboardInterrupt: log.warning("Processing interrupted by user (Ctrl+C)."); sys.exit(1)
-    except Exception as e: log.critical(f"An unexpected error occurred: {e}", exc_info=(log.getEffectiveLevel() <= logging.DEBUG)); sys.exit(1)
-    finally:
-        if buffer: buffer.close()
->>>>>>> 542390e0
 
 if __name__ == "__main__":
     main()